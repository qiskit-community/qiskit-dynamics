--- conflicted
+++ resolved
@@ -73,6 +73,8 @@
     * ``subsystem_labels``: Integer labels for subsystems. Defaults to ``[0, ...,
       len(subsystem_dims) - 1]``.
     * ``meas_map``: Measurement map. Defaults to ``[[idx] for idx in subsystem_labels]``.
+    * ``control_channel_map``: A dictionary mapping control channel labels to indices, to be used
+      for control channel index lookup in the :meth:`DynamicsBackend.control_channel` method.
     * ``initial_state``: Initial state for simulation, either the string ``"ground_state"``,
       indicating that the ground state for the system Hamiltonian should be used, or an arbitrary
       ``Statevector`` or ``DensityMatrix``. Defaults to ``"ground_state"``.
@@ -97,7 +99,6 @@
     * ``memory``: Boolean indicating whether to return a list of explicit measurement outcomes for
       every experimental shot. Defaults to ``True``.
     * ``seed_simulator``: Seed to use in random sampling. Defaults to ``None``.
-<<<<<<< HEAD
     * ``experiment_result_function``: Function for computing the ``ExperimentResult`` for each
       simulated experiment. This option defaults to :func:`default_experiment_result_function`, and
       any other function set to this option must have the same signature. Note that the default
@@ -110,15 +111,6 @@
     * ``defaults``: A :class:`PulseDefaults` instance or ``None``. This option defaults to ``None``,
       and is not required for the functioning of this class, but is provided for backwards
       compatibility. A set defaults will be returned by :meth:`DynamicsBackend.defaults()`.
-=======
-    * ``experiment_result_function``: Function for computing the ``ExperimentResult``
-      for each simulated experiment. This option defaults to
-      :func:`default_experiment_result_function`, and any other function set to this option
-      must have the same signature. Note that the default utilizes various other options that
-      control results computation, and hence changing it will impact the meaning of other options.
-    * ``control_channel_map``: A dictionary mapping control channel labels to indices, to be used
-      for control channel index lookup in the :meth:`DynamicsBackend.control_channel` method.
->>>>>>> 85128b7f
     """
 
     def __init__(
@@ -196,6 +188,7 @@
             subsystem_dims=None,
             subsystem_labels=None,
             meas_map=None,
+            control_channel_map=None,
             normalize_states=True,
             initial_state="ground_state",
             meas_level=MeasLevel.CLASSIFIED,
@@ -206,12 +199,8 @@
             memory=True,
             seed_simulator=None,
             experiment_result_function=default_experiment_result_function,
-<<<<<<< HEAD
             configuration=None,
             defaults=None,
-=======
-            control_channel_map=None,
->>>>>>> 85128b7f
         )
 
     def set_options(self, **fields):
@@ -451,7 +440,59 @@
     def meas_map(self) -> List[List[int]]:
         return self.options.meas_map
 
-<<<<<<< HEAD
+    def _get_qubit_channel(
+        self, qubit: int, ChannelClass: pulse.channels.Channel, method_name: str
+    ):
+        """Construct a channel instance for a given qubit."""
+        if qubit in self.options.subsystem_labels:
+            return ChannelClass(qubit)
+
+        raise QiskitError(
+            f"{method_name} requested for qubit {qubit} which is not in subsystem_list."
+        )
+
+    def drive_channel(self, qubit: int) -> pulse.DriveChannel:
+        """Return the drive channel for a given qubit."""
+        return self._get_qubit_channel(qubit, pulse.DriveChannel, "drive_channel")
+
+    def measure_channel(self, qubit: int) -> pulse.MeasureChannel:
+        """Return the measure channel for a given qubit."""
+        return self._get_qubit_channel(qubit, pulse.MeasureChannel, "measure_channel")
+
+    def acquire_channel(self, qubit: int) -> pulse.AcquireChannel:
+        """Return the measure channel for a given qubit."""
+        return self._get_qubit_channel(qubit, pulse.AcquireChannel, "acquire_channel")
+
+    def control_channel(
+        self, qubits: Union[Tuple[int, int], List[Tuple[int, int]]]
+    ) -> List[pulse.ControlChannel]:
+        """Return the control channel with a given label specified by qubits.
+
+        This method requires the ``control_channel_map`` option is set, and otherwise will raise
+        a ``NotImplementedError``.
+
+        Args:
+            qubits: The label for the control channel, or a list of labels.
+        Returns:
+            A list containing the control channels specified by qubits.
+        Raises:
+            NotImplementedError: If the control_channel_map option is not set for this backend.
+            QiskitError: If a requested channel is not in the control_channel_map.
+        """
+        if self.options.control_channel_map is None:
+            raise NotImplementedError
+
+        if not isinstance(qubits, list):
+            qubits = [qubits]
+
+        control_channels = []
+        for x in qubits:
+            if x not in self.options.control_channel_map:
+                raise QiskitError(f"Key {x} not in control_channel_map.")
+            control_channels.append(pulse.ControlChannel(self.options.control_channel_map[x]))
+
+        return control_channels
+    
     def configuration(self) -> PulseBackendConfiguration:
         """Get the backend configuration."""
         return self.options.configuration
@@ -604,60 +645,6 @@
             subsystem_dims=subsystem_dims,
             **options,
         )
-=======
-    def _get_qubit_channel(
-        self, qubit: int, ChannelClass: pulse.channels.Channel, method_name: str
-    ):
-        """Construct a channel instance for a given qubit."""
-        if qubit in self.options.subsystem_labels:
-            return ChannelClass(qubit)
-
-        raise QiskitError(
-            f"{method_name} requested for qubit {qubit} which is not in subsystem_list."
-        )
-
-    def drive_channel(self, qubit: int) -> pulse.DriveChannel:
-        """Return the drive channel for a given qubit."""
-        return self._get_qubit_channel(qubit, pulse.DriveChannel, "drive_channel")
-
-    def measure_channel(self, qubit: int) -> pulse.MeasureChannel:
-        """Return the measure channel for a given qubit."""
-        return self._get_qubit_channel(qubit, pulse.MeasureChannel, "measure_channel")
-
-    def acquire_channel(self, qubit: int) -> pulse.AcquireChannel:
-        """Return the measure channel for a given qubit."""
-        return self._get_qubit_channel(qubit, pulse.AcquireChannel, "acquire_channel")
-
-    def control_channel(
-        self, qubits: Union[Tuple[int, int], List[Tuple[int, int]]]
-    ) -> List[pulse.ControlChannel]:
-        """Return the control channel with a given label specified by qubits.
-
-        This method requires the ``control_channel_map`` option is set, and otherwise will raise
-        a ``NotImplementedError``.
-
-        Args:
-            qubits: The label for the control channel, or a list of labels.
-        Returns:
-            A list containing the control channels specified by qubits.
-        Raises:
-            NotImplementedError: If the control_channel_map option is not set for this backend.
-            QiskitError: If a requested channel is not in the control_channel_map.
-        """
-        if self.options.control_channel_map is None:
-            raise NotImplementedError
-
-        if not isinstance(qubits, list):
-            qubits = [qubits]
-
-        control_channels = []
-        for x in qubits:
-            if x not in self.options.control_channel_map:
-                raise QiskitError(f"Key {x} not in control_channel_map.")
-            control_channels.append(pulse.ControlChannel(self.options.control_channel_map[x]))
-
-        return control_channels
->>>>>>> 85128b7f
 
 
 def default_experiment_result_function(
