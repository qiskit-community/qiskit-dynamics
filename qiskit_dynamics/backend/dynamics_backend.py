# -*- coding: utf-8 -*-

# This code is part of Qiskit.
#
# (C) Copyright IBM 2022.
#
# This code is licensed under the Apache License, Version 2.0. You may
# obtain a copy of this license in the LICENSE.txt file in the root directory
# of this source tree or at http://www.apache.org/licenses/LICENSE-2.0.
#
# Any modifications or derivative works of this code must retain this
# copyright notice, and modified files need to carry a notice indicating
# that they have been altered from the originals.
# pylint: disable=invalid-name

"""
Pulse-enabled simulator backend.
"""

import datetime
import uuid

from typing import List, Optional, Union, Dict
import copy
import numpy as np
from scipy.integrate._ivp.ivp import OdeResult  # pylint: disable=unused-import

from qiskit import pulse
from qiskit.qobj.utils import MeasLevel, MeasReturnType
from qiskit.qobj.common import QobjHeader
from qiskit.transpiler import Target
from qiskit.pulse import Schedule, ScheduleBlock
from qiskit.pulse.transforms.canonicalization import block_to_schedule
from qiskit.providers.options import Options
from qiskit.providers.backend import BackendV1, BackendV2
from qiskit.providers.models.pulsedefaults import PulseDefaults
from qiskit.providers.models.backendconfiguration import PulseBackendConfiguration
from qiskit.result import Result
from qiskit.result.models import ExperimentResult, ExperimentResultData

from qiskit import QiskitError, QuantumCircuit
from qiskit import schedule as build_schedule
from qiskit.quantum_info import Statevector, DensityMatrix

from qiskit_dynamics import RotatingFrame
from qiskit_dynamics.array import Array
from qiskit_dynamics.solvers.solver_classes import Solver

from .dynamics_job import DynamicsJob
from .backend_utils import (
    _get_dressed_state_decomposition,
    _get_lab_frame_static_hamiltonian,
    _get_memory_slot_probabilities,
    _sample_probability_dict,
    _get_counts_from_samples,
    _get_iq_data,
)
from .backend_string_parser import parse_backend_hamiltonian_dict


class DynamicsBackend(BackendV2):
    r"""Pulse enabled simulator backend.

    **Supported options**

    * ``shots``: Number of shots per experiment. Defaults to ``1024``.
    * ``solver``: The Qiskit Dynamics :class:`.Solver` instance used for simulation.
    * ``solver_options``: Dictionary containing optional kwargs for passing to :meth:`Solver.solve`,
      indicating solver methods and options. Defaults to the empty dictionary ``{}``.
    * ``subsystem_dims``: Dimensions of subsystems making up the system in ``solver``. Defaults to
      ``[solver.model.dim]``.
    * ``subsystem_labels``: Integer labels for subsystems. Defaults to ``[0, ...,
      len(subsystem_dims) - 1]``.
    * ``meas_map``: Measurement map. Defaults to ``[[idx] for idx in subsystem_labels]``.
    * ``initial_state``: Initial state for simulation, either the string ``"ground_state"``,
      indicating that the ground state for the system Hamiltonian should be used, or an arbitrary
      ``Statevector`` or ``DensityMatrix``. Defaults to ``"ground_state"``.
<<<<<<< HEAD
    * ``normalize_states``: Boolean indicating whether to normalize states before computing outcome
      probabilities. Defaults to ``True``. Setting to ``False`` can result in errors if the solution
      tolerance results in probabilities with significant numerical deviation from proper
      probability distributions.
    * ``meas_level``: Form of measurement return. Only supported value is ``2``, indicating that
      counts should be returned. Defaults to ``meas_level==2``.
    * ``max_outcome_level``: For ``meas_level==2``, the maximum outcome for each subsystem. Values
      will be rounded down to be no larger than ``max_outcome_level``. Must be a positive integer or
      ``None``. If ``None``, no rounding occurs. Defaults to ``1``.
=======
    * ``normalize_states``: Boolean indicating whether to normalize states before computing
      outcome probabilities. Defaults to ``True``. Setting to ``False`` can result in errors if
      the solution tolerance results in probabilities with significant numerical deviation from
      proper probability distributions.
    * ``meas_level``: Form of measurement output. Supported values are ``1`` and ``2``.
      ``1`` returns IQ points and ``2`` returns counts. Defaults to ``meas_level==2``.
    * ``meas_return``: Level of measurement data to return. For ``meas_level=1`` ``"single"``
      returns output from every shot. ``"avg"`` returns average over shots of measurement
      output. Defaults to ``"avg"``.
    * ``iq_centers``: Centers for IQ distribution when using ``meas_level==1`` results. Must have
      type List[List[List[float, float]]] formatted as ``iq_centers[subsystem][level] = [I,Q]``.
      If ``None``, the ``iq_centers`` are dynamically generated to be equally spaced points on a
      unit circle with ground-state at (1,0). The default is ``None``.
    * ``iq_width``: Standard deviation of IQ distribution around the centers for ``meas_level==1``.
      Must be a positive float. Defaults to ``0.2``.
    * ``max_outcome_level``: For ``meas_level==2``, the maximum outcome for each subsystem.
      Values will be rounded down to be no larger than ``max_outcome_level``. Must be a positive
      integer or ``None``. If ``None``, no rounding occurs. Defaults to ``1``.
>>>>>>> 1e1b2f74
    * ``memory``: Boolean indicating whether to return a list of explicit measurement outcomes for
      every experimental shot. Defaults to ``True``.
    * ``seed_simulator``: Seed to use in random sampling. Defaults to ``None``.
    * ``experiment_result_function``: Function for computing the ``ExperimentResult`` for each
      simulated experiment. This option defaults to :func:`default_experiment_result_function`, and
      any other function set to this option must have the same signature. Note that the default
      utilizes various other options that control results computation, and hence changing it will
      impact the meaning of other options.
    * ``configuration``: A :class:`PulseBackendConfiguration` instance or ``None``. This option
      defaults to ``None``, and is not required for the functioning of this class, but is provided
      for backwards compatibility. A set configuration will be returned by
      :meth:`DynamicsBackend.configuration()`.
    * ``defaults``: A :class:`PulseDefaults` instance or ``None``. This option
      defaults to ``None``, and is not required for the functioning of this class, but is provided
      for backwards compatibility. A set defaults will be returned by
      :meth:`DynamicsBackend.defaults()`.
    """

    def __init__(
        self,
        solver: Solver,
        target: Optional[Target] = None,
        **options,
    ):
        """Instantiate with a :class:`.Solver` instance and additional options.

        Args:
            solver: Solver instance configured for pulse simulation.
            target: Target object.
            options: Additional configuration options for the simulator.

        Raises:
            QiskitError: If any instantiation arguments fail validation checks.
        """

        super().__init__(
            name="DynamicsBackend",
            description="Pulse enabled simulator backend.",
            backend_version="0.1",
        )

        # Dressed states of solver, will be calculated when solver option is set
        self._dressed_evals = None
        self._dressed_states = None
        self._dressed_states_adjoint = None

        # add subsystem_dims to options so set_options validation works
        if "subsystem_dims" not in options:
            options["subsystem_dims"] = [solver.model.dim]

        # Set simulator options
        self.set_options(solver=solver, **options)

        if self.options.subsystem_labels is None:
            labels = list(range(len(self.options.subsystem_dims)))
            self.set_options(subsystem_labels=labels)

        if self.options.meas_map is None:
            meas_map = [[idx] for idx in self.options.subsystem_labels]
            self.set_options(meas_map=meas_map)

        # self._target = target or Target() doesn't work as bool(target) can be False
        if target is None:
            target = Target()
        else:
            target = copy.copy(target)

        # add default simulator measure instructions
        instruction_schedule_map = target.instruction_schedule_map()
        for qubit in self.options.subsystem_labels:
            if not instruction_schedule_map.has(instruction="measure", qubits=qubit):
                with pulse.build() as meas_sched:
                    pulse.acquire(
                        duration=1, qubit_or_channel=qubit, register=pulse.MemorySlot(qubit)
                    )

            instruction_schedule_map.add(instruction="measure", qubits=qubit, schedule=meas_sched)

        self._target = target

    def _default_options(self):
        return Options(
            shots=1024,
            solver=None,
            solver_options={},
            subsystem_dims=None,
            subsystem_labels=None,
            meas_map=None,
            normalize_states=True,
            initial_state="ground_state",
            meas_level=MeasLevel.CLASSIFIED,
            meas_return=MeasReturnType.AVERAGE,
            iq_centers=None,
            iq_width=0.2,
            max_outcome_level=1,
            memory=True,
            seed_simulator=None,
            experiment_result_function=default_experiment_result_function,
            configuration=None,
            defaults=None,
        )

    def set_options(self, **fields):
        """Set options for DynamicsBackend."""

        validate_subsystem_dims = False
        validate_iq_centers = False

        for key, value in fields.items():
            if not hasattr(self._options, key):
                raise AttributeError(f"Invalid option {key}")

            # validation checks
            if key == "initial_state":
                if value != "ground_state" and not isinstance(value, (Statevector, DensityMatrix)):
                    raise QiskitError(
                        'initial_state must be either "ground_state", or a Statevector or '
                        "DensityMatrix instance."
                    )
            elif key == "meas_level" and value not in [1, 2]:
                raise QiskitError("Only meas_level 1 and 2 are supported by DynamicsBackend.")
            elif key == "meas_return" and value not in ["single", "avg"]:
                raise QiskitError("meas_return must be either 'single' or 'avg'.")
            elif key == "max_outcome_level":
                if (value is not None) and (not isinstance(value, int) or (value <= 0)):
                    raise QiskitError("max_outcome_level must be a positive integer or None.")
            elif key == "experiment_result_function" and not callable(value):
                raise QiskitError("experiment_result_function must be callable.")
<<<<<<< HEAD
            elif key == "configuration" and not isinstance(value, PulseBackendConfiguration):
                raise QiskitError(
                    "configuration option must be an instance of PulseBackendConfiguration."
                )
            elif key == "defaults" and not isinstance(value, PulseDefaults):
                raise QiskitError("defaults option must be an instance of PulseDefaults.")
=======
            elif key == "iq_width" and (not isinstance(value, float) or (value <= 0)):
                raise QiskitError("iq_width must be a positive float.")
            elif key == "iq_centers":
                if (value is not None) and not all(
                    (isinstance(level, List) and len(level) == 2)
                    for sub_system in value
                    for level in sub_system
                ):
                    raise QiskitError(
                        """The iq_centers option must be either None or of type
                    List[List[List[int, int]]], where the innermost list is the (I, Q) pair."""
                    )
                validate_iq_centers = True
            elif key == "subsystem_dims":
                validate_subsystem_dims = True
                validate_iq_centers = True
            elif key == "solver":
                validate_subsystem_dims = True
>>>>>>> 1e1b2f74

            # special setting routines
            if key == "solver":
                self._set_solver(value)
            else:
                self._options.update_options(**{key: value})

<<<<<<< HEAD
        # perform additional consistency checks if certain options were modified
=======
        # perform additional consistency validations if certain options were modified
>>>>>>> 1e1b2f74
        if (
            validate_subsystem_dims
            and np.prod(self._options.subsystem_dims) != self._options.solver.model.dim
        ):
            raise QiskitError(
                "DynamicsBackend options subsystem_dims and solver.model.dim are inconsistent."
            )

        if validate_iq_centers and (self._options.iq_centers is not None):
            if [
                len(sub_system) for sub_system in self._options.iq_centers
            ] != self._options.subsystem_dims:
                raise QiskitError(
                    """iq_centers option is not consistent with subsystem_dims. Must be None
                or of type List[List[List[int, int]]], where the outermost list is of length equal
                to the number of subsystems, and each inner list of length equal to the
                corresponding subsystem dimension."""
                )

    def _set_solver(self, solver):
        """Configure simulator based on provided solver."""
        if solver._dt is None:
            raise QiskitError(
                "Solver passed to DynamicsBackend is not configured for Pulse simulation."
            )

        self._options.update_options(solver=solver)
        # Get dressed states
        static_hamiltonian = _get_lab_frame_static_hamiltonian(solver.model)
        dressed_evals, dressed_states = _get_dressed_state_decomposition(static_hamiltonian)
        self._dressed_evals = dressed_evals
        self._dressed_states = dressed_states
        self._dressed_states_adjoint = self._dressed_states.conj().transpose()

    # pylint: disable=arguments-differ
    def run(
        self,
        run_input: List[Union[QuantumCircuit, Schedule, ScheduleBlock]],
        validate: Optional[bool] = True,
        **options,
    ) -> DynamicsJob:
        """Run a list of simulations.

        Args:
            run_input: A list of simulations, specified by ``QuantumCircuit``, ``Schedule``, or
                ``ScheduleBlock`` instances.
            validate: Whether or not to run validation checks on the input.
            **options: Additional run options to temporarily override current backend options.

        Returns:
            DynamicsJob object containing results and status.

        Raises:
            QiskitError: If invalid options are set.
        """

        if validate:
            _validate_run_input(run_input)

        # Configure run options for simulation
        if options:
            backend = copy.deepcopy(self)
            backend.set_options(**options)
        else:
            backend = self

        schedules, num_memory_slots_list = _to_schedule_list(run_input, backend=backend)

        # get the acquires instructions and simulation times
        t_span, measurement_subsystems_list, memory_slot_indices_list = _get_acquire_data(
            schedules, backend.options.subsystem_labels
        )

        # Build and submit job
        job_id = str(uuid.uuid4())
        dynamics_job = DynamicsJob(
            backend=backend,
            job_id=job_id,
            fn=backend._run,
            fn_kwargs={
                "t_span": t_span,
                "schedules": schedules,
                "measurement_subsystems_list": measurement_subsystems_list,
                "memory_slot_indices_list": memory_slot_indices_list,
                "num_memory_slots_list": num_memory_slots_list,
            },
        )
        dynamics_job.submit()

        return dynamics_job

    def _run(
        self,
        job_id,
        t_span,
        schedules,
        measurement_subsystems_list,
        memory_slot_indices_list,
        num_memory_slots_list,
    ) -> Result:
        """Simulate a list of schedules."""

        # simulate all schedules
        y0 = self.options.initial_state
        if y0 == "ground_state":
            y0 = Statevector(self._dressed_states[:, 0])

        solver_results = self.options.solver.solve(
            t_span=t_span, y0=y0, signals=schedules, **self.options.solver_options
        )

        # compute results for each experiment
        experiment_names = [schedule.name for schedule in schedules]
        rng = np.random.default_rng(self.options.seed_simulator)
        experiment_results = []
        for (
            experiment_name,
            solver_result,
            measurement_subsystems,
            memory_slot_indices,
            num_memory_slots,
        ) in zip(
            experiment_names,
            solver_results,
            measurement_subsystems_list,
            memory_slot_indices_list,
            num_memory_slots_list,
        ):
            experiment_results.append(
                self.options.experiment_result_function(
                    experiment_name,
                    solver_result,
                    measurement_subsystems,
                    memory_slot_indices,
                    num_memory_slots,
                    self,
                    seed=rng.integers(low=0, high=9223372036854775807),
                )
            )

        # Construct full result object
        return Result(
            backend_name=self.name,
            backend_version=self.backend_version,
            qobj_id="",
            job_id=job_id,
            success=True,
            results=experiment_results,
            date=datetime.datetime.now().isoformat(),
        )

    @property
    def max_circuits(self):
        return None

    @property
    def target(self) -> Target:
        return self._target

    @property
    def meas_map(self) -> List[List[int]]:
        return self.options.meas_map

    def configuration(self) -> PulseBackendConfiguration:
        """Get the backend configuration."""
        return self.options.configuration

    def defaults(self) -> PulseDefaults:
        """Get the backend defaults."""
        return self.options.defaults

    @classmethod
    def from_backend(
        cls,
        backend: Union[BackendV1, BackendV2],
        subsystem_list: Optional[List[int]] = None,
        rotating_frame: Optional[Union[Array, RotatingFrame, str]] = "auto",
        evaluation_mode: str = "dense",
        rwa_cutoff_freq: Optional[float] = None,
        **options,
    ) -> "DynamicsBackend":
        """Construct a :class:`.DynamicsBackend` instance from an existing ``Backend`` instance.

        .. warning::

            Due to inevitable model inaccuracies, gates calibrated on a real backend will not have
            the same performance on the :class:`.DynamicsBackend` instance returned by this method.
            As such, gates and calibrations are not be copied into the constructed
            :class:`.DynamicsBackend`.

        The ``backend`` must have the ``configuration`` and ``defaults`` attributes. The
        ``configuration`` must containing a Hamiltonian description, step size ``dt``, number of
        qubits ``n_qubits``, and ``u_channel_lo`` (when control channels are present).  The
        ``defaults`` must contain ``qubit_freq_est``, as well as ``meas_freq_est`` if measurement
        channels appear explicitly in the Hamiltonian.

        .. note::

            The ``configuration`` and ``defaults`` attributes of the original backend are not copied
            into the constructed :class:`DynamicsBackend` instance, only the required data stored
            within these attributes will be extracted. If required, for backwards compatibility,
            ``'configuration'`` and ``'defaults'`` options can be set, which will be returned via
            the :meth:`.configuration` and :meth:`.defaults` methods.

        The optional argument ``subsystem_list`` specifies which subset of qubits to model in the
        constructed :class:`DynamicsBackend`. All other qubits are dropped from the model.

        Configuration of the underlying :class:`.Solver` is controlled via the ``rotating_frame``,
        ``evaluation_mode``, and ``rwa_cutoff_freq`` options. In contrast to :class:`.Solver`
        initialization, ``rotating_frame`` defaults to the string ``"auto"``, which allows this
        method to choose the rotating frame based on ``evaluation_mode``:

        * If a dense evaluation mode is chosen, the rotating frame will be set to the
          ``static_hamiltonian`` indicated by the Hamiltonian in ``backend.configuration()``.
        * If a sparse evaluation mode is chosen, the rotating frame will be set to the diagonal of
          ``static_hamiltonian``.

        Otherwise the ``rotating_frame``, ``evaluation_mode``, and ``rwa_cutoff_freq`` are passed
        directly to the :class:`.Solver` initialization.

        Args:
            backend: The ``Backend`` instance to build the :class:`.DynamicsBackend` from.
            subsystem_list: The list of qubits in the backend to include in the model.
            rotating_frame: Rotating frame argument for the internal :class:`.Solver`. Defaults to
                ``"auto"``, allowing this method to pick a rotating frame.
            evaluation_mode: Evaluation mode argument for the internal :class:`.Solver`.
            rwa_cutoff_freq: Rotating wave approximation argument for the internal :class:`.Solver`.
            **options: Additional options to be applied in construction of the
                :class:`.DynamicsBackend`.

        Returns:
            DynamicsBackend

        Raises:
            QiskitError: If any required parameters are missing from the passed backend.
        """

        if not hasattr(backend, "configuration"):
            raise QiskitError(
                "DynamicsBackend.from_backend requires that the backend argument has a "
                "configuration method."
            )
        if not hasattr(backend, "defaults"):
            raise QiskitError(
                "DynamicsBackend.from_backend requires that the backend argument has a defaults "
                "method."
            )

        config = backend.configuration()
        defaults = backend.defaults()

        # get and parse Hamiltonian string dictionary
        if subsystem_list is not None:
            subsystem_list = sorted(subsystem_list)
            if subsystem_list[-1] >= config.n_qubits:
                raise QiskitError(
                    f"subsystem_list contained {subsystem_list[-1]}, which is out of bounds for "
                    f"config.n_qubits == {config.n_qubits}."
                )
        else:
            subsystem_list = list(range(config.n_qubits))

        if not hasattr(config, "hamiltonian"):
            raise QiskitError(
                "DynamicsBackend.from_backend requires that backend.configuration() has a "
                "hamiltonian attribute."
            )

        hamiltonian_dict = config.hamiltonian
        (
            static_hamiltonian,
            hamiltonian_operators,
            hamiltonian_channels,
            subsystem_dims,
        ) = parse_backend_hamiltonian_dict(hamiltonian_dict, subsystem_list)
        subsystem_dims = [subsystem_dims[idx] for idx in subsystem_list]

        # get time step size
        if not hasattr(config, "dt"):
            raise QiskitError(
                "DynamicsBackend.from_backend requires that backend.configuration() has a dt "
                "attribute."
            )
        dt = config.dt

        # construct model frequencies dictionary from backend
        channel_freqs = _get_backend_channel_freqs(
            backend_config=config, backend_defaults=defaults, channels=hamiltonian_channels
        )

        # build the solver
        if rotating_frame == "auto":
            if "dense" in evaluation_mode:
                rotating_frame = static_hamiltonian
            else:
                rotating_frame = np.diag(static_hamiltonian)

        solver = Solver(
            static_hamiltonian=static_hamiltonian,
            hamiltonian_operators=hamiltonian_operators,
            hamiltonian_channels=hamiltonian_channels,
            channel_carrier_freqs=channel_freqs,
            dt=dt,
            rotating_frame=rotating_frame,
            evaluation_mode=evaluation_mode,
            rwa_cutoff_freq=rwa_cutoff_freq,
        )

        return cls(
            solver=solver,
            target=Target(dt=dt),
            subsystem_labels=subsystem_list,
            subsystem_dims=subsystem_dims,
            **options,
        )


def default_experiment_result_function(
    experiment_name: str,
    solver_result: OdeResult,
    measurement_subsystems: List[int],
    memory_slot_indices: List[int],
    num_memory_slots: Union[None, int],
    backend: DynamicsBackend,
    seed: Optional[int] = None,
) -> ExperimentResult:
    """Default routine for generating ExperimentResult object.

    Transforms state out of rotating frame into lab frame using ``backend.options.solver``,
    normalizes if ``backend.options.normalize_states==True``, and computes measurement results
    in the dressed basis based on measurement-related options in ``backend.options`` along with
    the measurement specification extracted from the experiments, passed as args to this function.

    Args:
        experiment_name: Name of experiment.
        solver_result: Result object from :class:`Solver.solve`.
        measurement_subsystems: Labels of subsystems in the model being measured.
        memory_slot_indices: Indices of memory slots to store the results in for each subsystem.
        num_memory_slots: Total number of memory slots in the returned output. If ``None``,
            ``max(memory_slot_indices)`` will be used.
        backend: The backend instance that ran the simulation. Various options and properties
            are utilized.
        seed: Seed for any random number generation involved (e.g. when computing outcome samples).

    Returns:
        ExperimentResult object containing results.

    Raises:
        QiskitError: If a specified option is unsupported.
    """

    yf = solver_result.y[-1]
    tf = solver_result.t[-1]

    # Take state out of frame, put in dressed basis, and normalize
    if isinstance(yf, Statevector):
        yf = np.array(backend.options.solver.model.rotating_frame.state_out_of_frame(t=tf, y=yf))
        yf = backend._dressed_states_adjoint @ yf
        yf = Statevector(yf, dims=backend.options.subsystem_dims)

        if backend.options.normalize_states:
            yf = yf / np.linalg.norm(yf.data)
    elif isinstance(yf, DensityMatrix):
        yf = np.array(
            backend.options.solver.model.rotating_frame.operator_out_of_frame(t=tf, operator=yf)
        )
        yf = backend._dressed_states_adjoint @ yf @ backend._dressed_states
        yf = DensityMatrix(yf, dims=backend.options.subsystem_dims)

        if backend.options.normalize_states:
            yf = yf / np.diag(yf.data).sum()

    # compute probabilities for measurement slot values
    measurement_subsystems = [
        backend.options.subsystem_labels.index(x) for x in measurement_subsystems
    ]

    if backend.options.meas_level == MeasLevel.CLASSIFIED:

        memory_slot_probabilities = _get_memory_slot_probabilities(
            probability_dict=yf.probabilities_dict(qargs=measurement_subsystems),
            memory_slot_indices=memory_slot_indices,
            num_memory_slots=num_memory_slots,
            max_outcome_value=backend.options.max_outcome_level,
        )

        # sample
        memory_samples = _sample_probability_dict(
            memory_slot_probabilities, shots=backend.options.shots, seed=seed
        )
        counts = _get_counts_from_samples(memory_samples)

        # construct results object
        exp_data = ExperimentResultData(
            counts=counts, memory=memory_samples if backend.options.memory else None
        )
        return ExperimentResult(
            shots=backend.options.shots,
            success=True,
            data=exp_data,
            meas_level=MeasLevel.CLASSIFIED,
            seed=seed,
            header=QobjHeader(name=experiment_name),
        )
    elif backend.options.meas_level == MeasLevel.KERNELED:
        iq_centers = backend.options.iq_centers
        if iq_centers is None:
            # Default iq_centers
            iq_centers = []
            for sub_dim in backend.options.subsystem_dims:
                theta = 2 * np.pi / sub_dim
                iq_centers.append(
                    [(np.cos(idx * theta), np.sin(idx * theta)) for idx in range(sub_dim)]
                )

        # generate IQ
        measurement_data = _get_iq_data(
            yf,
            measurement_subsystems=measurement_subsystems,
            iq_centers=iq_centers,
            iq_width=backend.options.iq_width,
            shots=backend.options.shots,
            memory_slot_indices=memory_slot_indices,
            num_memory_slots=num_memory_slots,
            seed=seed,
        )

        if backend.options.meas_return == MeasReturnType.AVERAGE:
            measurement_data = np.average(measurement_data, axis=0)

        # construct results object
        exp_data = ExperimentResultData(memory=measurement_data)
        return ExperimentResult(
            shots=backend.options.shots,
            success=True,
            data=exp_data,
            meas_level=MeasLevel.KERNELED,
            seed=seed,
            header=QobjHeader(name=experiment_name),
        )

    else:
        raise QiskitError(f"meas_level=={backend.options.meas_level} not implemented.")


def _validate_run_input(run_input, accept_list=True):
    """Raise errors if the run_input is not one of QuantumCircuit, Schedule, ScheduleBlock, or
    a list of these.
    """
    if isinstance(run_input, list) and accept_list:
        # if list apply recursively, but no longer accept lists
        for x in run_input:
            _validate_run_input(x, accept_list=False)
    elif not isinstance(run_input, (QuantumCircuit, Schedule, ScheduleBlock)):
        raise QiskitError(f"Input type {type(run_input)} not supported by DynamicsBackend.run.")


def _get_acquire_data(schedules, valid_subsystem_labels):
    """Get the required data from the acquire commands in each schedule.

    Additionally validates that each schedule has acquire instructions occurring at one time,
    at least one memory slot is being listed, and all measured subsystems exist in
    subsystem_labels.
    """
    t_span_list = []
    measurement_subsystems_list = []
    memory_slot_indices_list = []
    for schedule in schedules:
        schedule_acquires = []
        schedule_acquire_times = []
        for start_time, inst in schedule.instructions:
            # only track acquires saving in a memory slot
            if isinstance(inst, pulse.Acquire) and inst.mem_slot is not None:
                schedule_acquires.append(inst)
                schedule_acquire_times.append(start_time)

        # validate
        if len(schedule_acquire_times) == 0:
            raise QiskitError(
                "At least one measurement saving a a result in a MemorySlot "
                "must be present in each schedule."
            )

        for acquire_time in schedule_acquire_times[1:]:
            if acquire_time != schedule_acquire_times[0]:
                raise QiskitError("DynamicsBackend.run only supports measurements at one time.")

        t_span_list.append([0, schedule_acquire_times[0]])
        measurement_subsystems = []
        memory_slot_indices = []
        for inst in schedule_acquires:
            if inst.channel.index in valid_subsystem_labels:
                measurement_subsystems.append(inst.channel.index)
            else:
                raise QiskitError(
                    f"Attempted to measure subsystem {inst.channel.index}, but it is not in "
                    "subsystem_list."
                )

            memory_slot_indices.append(inst.mem_slot.index)

        measurement_subsystems_list.append(measurement_subsystems)
        memory_slot_indices_list.append(memory_slot_indices)

    return t_span_list, measurement_subsystems_list, memory_slot_indices_list


def _to_schedule_list(
    run_input: List[Union[QuantumCircuit, Schedule, ScheduleBlock]], backend: BackendV2
):
    """Convert all inputs to schedules, and store the number of classical registers present
    in any circuits.
    """
    if not isinstance(run_input, list):
        run_input = [run_input]

    schedules = []
    num_memslots = []
    for sched in run_input:
        num_memslots.append(None)
        if isinstance(sched, ScheduleBlock):
            schedules.append(block_to_schedule(sched))
        elif isinstance(sched, Schedule):
            schedules.append(sched)
        elif isinstance(sched, QuantumCircuit):
            num_memslots[-1] = sched.cregs[0].size
            schedules.append(build_schedule(sched, backend, dt=backend.options.solver._dt))
        else:
            raise QiskitError(f"Type {type(sched)} cannot be converted to Schedule.")
    return schedules, num_memslots


def _get_backend_channel_freqs(
    backend_config: PulseBackendConfiguration, backend_defaults: PulseDefaults, channels: List[str]
) -> Dict[str, float]:
    """Extract frequencies of channels from a backend configuration and defaults.

    Args:
        backend_config: A backend configuration object.
        backend_defaults: A backend defaults object.
        channels: Channel labels given as strings, assumed to be unique.

    Returns:
        Dict: Mapping of channel labels to frequencies.

    Raises:
        QiskitError: If the frequency for one of the channels cannot be found.
    """

    # partition types of channels
    drive_channels = []
    meas_channels = []
    u_channels = []

    for channel in channels:
        if channel[0] == "d":
            drive_channels.append(channel)
        elif channel[0] == "m":
            meas_channels.append(channel)
        elif channel[0] == "u":
            u_channels.append(channel)
        else:
            raise QiskitError("Unrecognized channel type requested.")

    # validate required attributes are present
    if drive_channels and not hasattr(backend_defaults, "qubit_freq_est"):
        raise QiskitError("DriveChannels in model but defaults does not have qubit_freq_est.")

    if meas_channels and not hasattr(backend_defaults, "meas_freq_est"):
        raise QiskitError("MeasureChannels in model but defaults does not have meas_freq_est.")

    if u_channels and not hasattr(backend_config, "u_channel_lo"):
        raise QiskitError("ControlChannels in model but configuration does not have u_channel_lo.")

    # populate frequencies
    channel_freqs = {}

    for channel in drive_channels:
        idx = int(channel[1:])
        if idx >= len(backend_defaults.qubit_freq_est):
            raise QiskitError(f"DriveChannel index {idx} is out of bounds.")
        channel_freqs[channel] = backend_defaults.qubit_freq_est[idx]

    for channel in meas_channels:
        idx = int(channel[1:])
        if idx >= len(backend_defaults.meas_freq_est):
            raise QiskitError(f"MeasureChannel index {idx} is out of bounds.")
        channel_freqs[channel] = backend_defaults.meas_freq_est[idx]

    for channel in u_channels:
        idx = int(channel[1:])
        if idx >= len(backend_config.u_channel_lo):
            raise QiskitError(f"ControlChannel index {idx} is out of bounds.")
        freq = 0.0
        for u_channel_lo in backend_config.u_channel_lo[idx]:
            freq += backend_defaults.qubit_freq_est[u_channel_lo.q] * u_channel_lo.scale

        channel_freqs[channel] = freq

    # validate that all channels have frequencies
    for channel in channels:
        if channel not in channel_freqs:
            raise QiskitError(f"No carrier frequency found for channel {channel}.")

    return channel_freqs<|MERGE_RESOLUTION|>--- conflicted
+++ resolved
@@ -75,36 +75,24 @@
     * ``initial_state``: Initial state for simulation, either the string ``"ground_state"``,
       indicating that the ground state for the system Hamiltonian should be used, or an arbitrary
       ``Statevector`` or ``DensityMatrix``. Defaults to ``"ground_state"``.
-<<<<<<< HEAD
     * ``normalize_states``: Boolean indicating whether to normalize states before computing outcome
       probabilities. Defaults to ``True``. Setting to ``False`` can result in errors if the solution
       tolerance results in probabilities with significant numerical deviation from proper
       probability distributions.
-    * ``meas_level``: Form of measurement return. Only supported value is ``2``, indicating that
-      counts should be returned. Defaults to ``meas_level==2``.
+    * ``meas_level``: Form of measurement output. Supported values are ``1`` and ``2``. ``1``
+      returns IQ points and ``2`` returns counts. Defaults to ``meas_level==2``.
+    * ``meas_return``: Level of measurement data to return. For ``meas_level=1`` ``"single"``
+      returns output from every shot. ``"avg"`` returns average over shots of measurement output.
+      Defaults to ``"avg"``.
+    * ``iq_centers``: Centers for IQ distribution when using ``meas_level==1`` results. Must have
+      type List[List[List[float, float]]] formatted as ``iq_centers[subsystem][level] = [I,Q]``. If
+      ``None``, the ``iq_centers`` are dynamically generated to be equally spaced points on a unit
+      circle with ground-state at (1,0). The default is ``None``.
+    * ``iq_width``: Standard deviation of IQ distribution around the centers for ``meas_level==1``.
+      Must be a positive float. Defaults to ``0.2``.
     * ``max_outcome_level``: For ``meas_level==2``, the maximum outcome for each subsystem. Values
       will be rounded down to be no larger than ``max_outcome_level``. Must be a positive integer or
       ``None``. If ``None``, no rounding occurs. Defaults to ``1``.
-=======
-    * ``normalize_states``: Boolean indicating whether to normalize states before computing
-      outcome probabilities. Defaults to ``True``. Setting to ``False`` can result in errors if
-      the solution tolerance results in probabilities with significant numerical deviation from
-      proper probability distributions.
-    * ``meas_level``: Form of measurement output. Supported values are ``1`` and ``2``.
-      ``1`` returns IQ points and ``2`` returns counts. Defaults to ``meas_level==2``.
-    * ``meas_return``: Level of measurement data to return. For ``meas_level=1`` ``"single"``
-      returns output from every shot. ``"avg"`` returns average over shots of measurement
-      output. Defaults to ``"avg"``.
-    * ``iq_centers``: Centers for IQ distribution when using ``meas_level==1`` results. Must have
-      type List[List[List[float, float]]] formatted as ``iq_centers[subsystem][level] = [I,Q]``.
-      If ``None``, the ``iq_centers`` are dynamically generated to be equally spaced points on a
-      unit circle with ground-state at (1,0). The default is ``None``.
-    * ``iq_width``: Standard deviation of IQ distribution around the centers for ``meas_level==1``.
-      Must be a positive float. Defaults to ``0.2``.
-    * ``max_outcome_level``: For ``meas_level==2``, the maximum outcome for each subsystem.
-      Values will be rounded down to be no larger than ``max_outcome_level``. Must be a positive
-      integer or ``None``. If ``None``, no rounding occurs. Defaults to ``1``.
->>>>>>> 1e1b2f74
     * ``memory``: Boolean indicating whether to return a list of explicit measurement outcomes for
       every experimental shot. Defaults to ``True``.
     * ``seed_simulator``: Seed to use in random sampling. Defaults to ``None``.
@@ -117,10 +105,9 @@
       defaults to ``None``, and is not required for the functioning of this class, but is provided
       for backwards compatibility. A set configuration will be returned by
       :meth:`DynamicsBackend.configuration()`.
-    * ``defaults``: A :class:`PulseDefaults` instance or ``None``. This option
-      defaults to ``None``, and is not required for the functioning of this class, but is provided
-      for backwards compatibility. A set defaults will be returned by
-      :meth:`DynamicsBackend.defaults()`.
+    * ``defaults``: A :class:`PulseDefaults` instance or ``None``. This option defaults to ``None``,
+      and is not required for the functioning of this class, but is provided for backwards
+      compatibility. A set defaults will be returned by :meth:`DynamicsBackend.defaults()`.
     """
 
     def __init__(
@@ -233,14 +220,12 @@
                     raise QiskitError("max_outcome_level must be a positive integer or None.")
             elif key == "experiment_result_function" and not callable(value):
                 raise QiskitError("experiment_result_function must be callable.")
-<<<<<<< HEAD
             elif key == "configuration" and not isinstance(value, PulseBackendConfiguration):
                 raise QiskitError(
                     "configuration option must be an instance of PulseBackendConfiguration."
                 )
             elif key == "defaults" and not isinstance(value, PulseDefaults):
                 raise QiskitError("defaults option must be an instance of PulseDefaults.")
-=======
             elif key == "iq_width" and (not isinstance(value, float) or (value <= 0)):
                 raise QiskitError("iq_width must be a positive float.")
             elif key == "iq_centers":
@@ -250,8 +235,8 @@
                     for level in sub_system
                 ):
                     raise QiskitError(
-                        """The iq_centers option must be either None or of type
-                    List[List[List[int, int]]], where the innermost list is the (I, Q) pair."""
+                        "The iq_centers option must be either None or of type "
+                        "List[List[List[int, int]]], where the innermost list is the (I, Q) pair."
                     )
                 validate_iq_centers = True
             elif key == "subsystem_dims":
@@ -259,7 +244,6 @@
                 validate_iq_centers = True
             elif key == "solver":
                 validate_subsystem_dims = True
->>>>>>> 1e1b2f74
 
             # special setting routines
             if key == "solver":
@@ -267,11 +251,7 @@
             else:
                 self._options.update_options(**{key: value})
 
-<<<<<<< HEAD
-        # perform additional consistency checks if certain options were modified
-=======
         # perform additional consistency validations if certain options were modified
->>>>>>> 1e1b2f74
         if (
             validate_subsystem_dims
             and np.prod(self._options.subsystem_dims) != self._options.solver.model.dim
