# This code is part of Qiskit.
#
# (C) Copyright IBM 2021.
#
# This code is licensed under the Apache License, Version 2.0. You may
# obtain a copy of this license in the LICENSE.txt file in the root directory
# of this source tree or at http://www.apache.org/licenses/LICENSE-2.0.
#
# Any modifications or derivative works of this code must retain this
# copyright notice, and modified files need to carry a notice indicating
# that they have been altered from the originals.
# pylint: disable=invalid-name

"""
Module for rotating frame handling classes.
"""

from typing import Union, List, Optional
import numpy as np
from scipy.sparse import issparse, csr_matrix

from qiskit import QiskitError
from qiskit.quantum_info.operators import Operator
from qiskit.quantum_info.operators.predicates import is_hermitian_matrix
<<<<<<< HEAD
from qiskit_dynamics.dispatch import Array
from qiskit_dynamics.type_utils import to_array, to_BCOO, to_numeric_matrix_type

try:
    import jax.numpy as jnp
    from jax.experimental import sparse as jsparse

    jsparse_matmul = jsparse.sparsify(jnp.matmul)
except ImportError:
    pass
=======
from qiskit_dynamics.array import Array
from qiskit_dynamics.type_utils import to_array, to_numeric_matrix_type
>>>>>>> 765cfbe8


class RotatingFrame:
    r"""Class for representing a rotation frame transformation.

    This class provides functionality for transforming various objects into or out-of
    a rotating frame specified by an anti-Hermitian operator :math:`F = -iH`.
    For example:

        * Bringing a "state" into/out of the frame:
          :math:`t, y \mapsto e^{\mp tF}y`
        * Bringing an "operator" into/out of the frame:
          :math:`t, A \mapsto e^{\mp tF}Ae^{\pm tF}`
        * Bringing a generator for a BMDE into/out of the frame:
          :math:`t, G \mapsto e^{\mp tF}Ge^{\pm tF} - F`

    This class also contains functions for bringing states/operators into/out of
    the basis in which :math:`F` is diagonalized, which we refer to as the
    "frame basis". All previously mentioned functions also include optional
    arguments specifying whether the input/output are meant to be in the
    frame basis.

    .. note::
        :class:`~qiskit_dynamics.models.RotatingFrame` can be instantiated
        with a 1d array, which is understood to correspond to the diagonal entries
        of a diagonal :math:`H` or :math:`F = -i H`.

    """

    def __init__(
        self,
        frame_operator: Union[Array, Operator],
        atol: float = 1e-10,
        rtol: float = 1e-10,
    ):
        """Initialize with a frame operator.

        Args:
            frame_operator: The frame operator, must be either
                            Hermitian or anti-Hermitian.
            atol: Absolute tolerance when verifying that the frame_operator is
                  Hermitian or anti-Hermitian.
            rtol: Relative tolerance when verifying that the frame_operator is
                  Hermitian or anti-Hermitian.
        """
        if isinstance(frame_operator, RotatingFrame):
            frame_operator = frame_operator.frame_operator

        self._frame_operator = frame_operator
        frame_operator = to_array(frame_operator)

        if frame_operator is None:
            self._dim = None
            self._frame_diag = None
            self._frame_basis = None
            self._frame_basis_adjoint = None
        # if frame_operator is a 1d array, assume already diagonalized
        elif frame_operator.ndim == 1:

            # verify Hermitian or anti-Hermitian
            # if Hermitian convert to anti-Hermitian
            frame_operator = _is_herm_or_anti_herm(frame_operator, atol=atol, rtol=rtol)

            self._frame_diag = Array(frame_operator)
            self._frame_basis = None
            self._frame_basis_adjoint = None
            self._dim = len(self._frame_diag)
        # if not, diagonalize it
        else:

            # verify Hermitian or anti-Hermitian
            # if Hermitian convert to anti-Hermitian
            frame_operator = _is_herm_or_anti_herm(frame_operator, atol=atol, rtol=rtol)

            # diagonalize with eigh, utilizing assumption of anti-hermiticity
            frame_diag, frame_basis = np.linalg.eigh(1j * frame_operator)

            self._frame_diag = Array(-1j * frame_diag)
            self._frame_basis = Array(frame_basis)
            self._frame_basis_adjoint = frame_basis.conj().transpose()
            self._dim = len(self._frame_diag)

        # lazily evaluate change-of-basis matrices for vectorized operators.
        self._vectorized_frame_basis = None
        self._vectorized_frame_basis_adjoint = None

    @property
    def dim(self) -> int:
        """The dimension of the frame."""
        return self._dim

    @property
    def frame_operator(self) -> Array:
        """The original frame operator."""
        return self._frame_operator

    @property
    def frame_diag(self) -> Array:
        """Diagonal of the frame operator."""
        return self._frame_diag

    @property
    def frame_basis(self) -> Array:
        """Array containing diagonalizing unitary."""
        return self._frame_basis

    @property
    def frame_basis_adjoint(self) -> Array:
        """Adjoint of the diagonalizing unitary."""
        return self._frame_basis_adjoint

    def state_into_frame_basis(self, y: Array) -> Array:
        r"""Take a state into the frame basis, i.e. return
        ``self.frame_basis_adjoint @ y``.

        Args:
            y: The state.
        Returns:
            Array: The state in the frame basis.
        """
        y = to_numeric_matrix_type(y)
        if self.frame_basis_adjoint is None:
            return y

        return self.frame_basis_adjoint @ y

    def state_out_of_frame_basis(self, y: Array) -> Array:
        r"""Take a state out of the frame basis, i.e.
        ``return self.frame_basis @ y``.

        Args:
            y: The state.
        Returns:
            Array: The state in the frame basis.
        """
        y = to_numeric_matrix_type(y)
        if self.frame_basis is None:
            return y

        return self.frame_basis @ y

    def operator_into_frame_basis(
        self, op: Union[Operator, List[Operator], Array, csr_matrix, None]
    ) -> Array:
        r"""Take an operator into the frame basis, i.e. return
        ``self.frame_basis_adjoint @ A @ self.frame_basis``

        Args:
            op: The operator or array of operators.
        Returns:
            Array: The operator in the frame basis.
        """
        op = to_numeric_matrix_type(op)
        if self.frame_basis is None or op is None:
            return op

        if type(op).__name__ == "BCOO":
            return self.frame_basis_adjoint @ jsparse_matmul(op, self.frame_basis.data)
        else:
            # parentheses are necessary for sparse op evaluation
            return self.frame_basis_adjoint @ (op @ self.frame_basis)

    def operator_out_of_frame_basis(
        self, op: Union[Operator, List[Operator], Array, csr_matrix, None]
    ) -> Array:
        r"""Take an operator out of the frame basis, i.e. return
        ``self.frame_basis @ to_array(op) @ self.frame_basis_adjoint``.

        Args:
            op: The operator or array of operators.
        Returns:
            Array: The operator in the frame basis.
        """
        op = to_numeric_matrix_type(op)
        if self.frame_basis is None or op is None:
            return op

        if type(op).__name__ == "BCOO":
            return self.frame_basis @ jsparse_matmul(op, self.frame_basis_adjoint.data)
        else:
            # parentheses are necessary for sparse op evaluation
            return self.frame_basis @ (op @ self.frame_basis_adjoint)

    def state_into_frame(
        self,
        t: float,
        y: Array,
        y_in_frame_basis: Optional[bool] = False,
        return_in_frame_basis: Optional[bool] = False,
    ):
        """Take a state into the rotating frame, i.e. return exp(-tF) @ y.

        Args:
            t: Time.
            y: State (array of appropriate size).
            y_in_frame_basis: Whether or not the array y is already in
                              the basis in which the frame is diagonal.
            return_in_frame_basis: Whether or not to return the result
                                   in the frame basis.

        Returns:
            Array: State in frame.
        """
        y = to_numeric_matrix_type(y)
        if self._frame_operator is None:
            return y

        out = y

        # if not in frame basis convert it
        if not y_in_frame_basis:
            out = self.state_into_frame_basis(out)

        # go into the frame using fast diagonal matrix multiplication
        out = (np.exp(self.frame_diag * (-t)) * out.transpose()).transpose()  # = e^{tF}out

        # if output is requested to not be in the frame basis, convert it
        if not return_in_frame_basis:
            out = self.state_out_of_frame_basis(out)

        return out

    def state_out_of_frame(
        self,
        t: float,
        y: Array,
        y_in_frame_basis: Optional[bool] = False,
        return_in_frame_basis: Optional[bool] = False,
    ) -> Array:
        r"""Take a state out of the rotating frame, i.e. ``return exp(tF) @ y``.

        Calls ``self.state_into_frame`` with time reversed.

        Args:
            t: Time.
            y: State (array of appropriate size).
            y_in_frame_basis: Whether or not the array y is already in
                              the basis in which the frame is diagonal.
            return_in_frame_basis: Whether or not to return the result
                                   in the frame basis.

        Returns:
            Array: State out of frame.
        """
        return self.state_into_frame(-t, y, y_in_frame_basis, return_in_frame_basis)

    def _conjugate_and_add(
        self,
        t: float,
        operator: Union[Array, csr_matrix],
        op_to_add_in_fb: Optional[Array] = None,
        operator_in_frame_basis: Optional[bool] = False,
        return_in_frame_basis: Optional[bool] = False,
        vectorized_operators: Optional[bool] = False,
    ) -> Union[Array, csr_matrix]:
        r"""General helper function for computing :math:`\exp(-tF)G\exp(tF) + B`.

        Note: B is added in the frame basis before any potential final change
        out of the frame basis.

        Note: There are two conventions for passing multiple operators at the same
        time. For evaluation with vectorized_operators=False, these operators should
        be passed as (k, dim, dim) Array objects, with the :math:`i^{th}` operator
        being stored as the [i,:,:] entry. For vectorized_operators = True, these
        (vectorized) operators should be passed as a (dim**2, k) Array, with the
        :math:`i^{th}` vectorized operator stored as the [:,i] entry.

        Args:
            t: Time.
            operator: The operator G.
            op_to_add_in_fb: The additional operator B.
            operator_in_fame_basis: Whether ``operator`` is already in the basis
                in which the frame operator is diagonal.
            vectorized_operators: Whether ``operator`` is passed as a vectorized,
                ``(dim^2,)`` Array, rather than a ``(dim,dim)`` Array.

        Returns:
            Array of newly conjugated operator.
        """
        operator = to_numeric_matrix_type(operator)
        op_to_add_in_fb = to_numeric_matrix_type(op_to_add_in_fb)

        if vectorized_operators:
            # If passing vectorized operator, undo vectorization temporarily
            if self._frame_operator is None:
                if op_to_add_in_fb is None:
                    return operator
                else:
                    return operator + op_to_add_in_fb
            if len(operator.shape) == 2:
                operator = operator.T
            operator = operator.reshape(operator.shape[:-1] + (self.dim, self.dim), order="F")

        if self._frame_operator is None:
            if op_to_add_in_fb is None:
                return operator
            else:
                if op_to_add_in_fb is not None:
                    if issparse(operator):
                        op_to_add_in_fb = csr_matrix(op_to_add_in_fb)
                    elif type(operator).__name__ == "BCOO":
                        op_to_add_in_fb = to_BCOO(op_to_add_in_fb)

                return operator + op_to_add_in_fb

        out = operator

        # if not in frame basis convert it
        if not operator_in_frame_basis:
            out = self.operator_into_frame_basis(out)

        # get frame transformation matrix in diagonal basis
        # assumption that F is anti-Hermitian implies conjugation of
        # diagonal gives inversion
        exp_freq = np.exp(self.frame_diag * t)
        frame_mat = exp_freq.conj().reshape(self.dim, 1) * exp_freq
        if issparse(out):
            out = out.multiply(frame_mat)
        elif type(out).__name__ == "BCOO":
            out = out * frame_mat.data
        else:
            out = frame_mat * out

        if op_to_add_in_fb is not None:
            if issparse(out):
                op_to_add_in_fb = csr_matrix(op_to_add_in_fb)
            elif type(out).__name__ == "BCOO":
                op_to_add_in_fb = to_BCOO(op_to_add_in_fb)

            out = out + op_to_add_in_fb

        # if output is requested to not be in the frame basis, convert it
        if not return_in_frame_basis:
            out = self.operator_out_of_frame_basis(out)

        if vectorized_operators:
            # If a vectorized output is required, reshape correctly
            out = out.reshape(out.shape[:-2] + (self.dim ** 2,), order="F")
            if len(out.shape) == 2:
                out = out.T

        return out

    def operator_into_frame(
        self,
        t: float,
        operator: Union[Operator, Array, csr_matrix],
        operator_in_frame_basis: Optional[bool] = False,
        return_in_frame_basis: Optional[bool] = False,
        vectorized_operators: Optional[bool] = False,
    ) -> Array:
        r"""Bring an operator into the frame, i.e. return
        ``exp(-tF) @ operator @ exp(tF)``.

        Default implementation is to use ``self._conjugate_and_add``.

        Args:
            t: Time.
            operator: Array of appropriate size.
            operator_in_frame_basis: Whether or not the operator is already in
                              the basis in which the frame is diagonal.
            return_in_frame_basis: Whether or not to return the result
                                   in the frame basis.
            vectorized_operators: Whether ``operator`` is passed as a vectorized,
                ``(dim^2,)`` Array, rather than a ``(dim,dim)`` Array.

        Returns:
            Array: operator in frame.
        """
        return self._conjugate_and_add(
            t,
            operator,
            operator_in_frame_basis=operator_in_frame_basis,
            return_in_frame_basis=return_in_frame_basis,
            vectorized_operators=vectorized_operators,
        )

    def operator_out_of_frame(
        self,
        t: float,
        operator: Union[Operator, Array, csr_matrix],
        operator_in_frame_basis: Optional[bool] = False,
        return_in_frame_basis: Optional[bool] = False,
        vectorized_operators: Optional[bool] = False,
    ):
        r"""Bring an operator into the rotating frame, i.e. return
        ``exp(tF) @ operator @ exp(-tF)``.

        Default implmentation is to use `self.operator_into_frame`.

        Args:
            t: Time.
            operator: Array of appropriate size.
            operator_in_frame_basis: Whether or not the operator is already in
                              the basis in which the frame is diagonal.
            return_in_frame_basis: Whether or not to return the result
                                   in the frame basis.
            vectorized_operators: Whether ``operator`` is passed as a vectorized,
                ``(dim^2,)`` Array, rather than a ``(dim,dim)`` Array.

        Returns:
            Array: operator out of frame.
        """
        return self.operator_into_frame(
            -t,
            operator,
            operator_in_frame_basis=operator_in_frame_basis,
            return_in_frame_basis=return_in_frame_basis,
            vectorized_operators=vectorized_operators,
        )

    def generator_into_frame(
        self,
        t: float,
        operator: Union[Operator, Array, csr_matrix],
        operator_in_frame_basis: Optional[bool] = False,
        return_in_frame_basis: Optional[bool] = False,
        vectorized_operators: Optional[bool] = False,
    ):
        r"""Take an generator into the rotating frame, i.e. return
        ``exp(-tF) @ operator @ exp(tF) - F``.

        Default implementation is to use `self._conjugate_and_add`.

        Args:
            t: Time.
            operator: Generator (array of appropriate size).
            operator_in_frame_basis: Whether or not the generator is already in
                              the basis in which the frame is diagonal.
            return_in_frame_basis: Whether or not to return the result
                                   in the frame basis.
            vectorized_operators: Whether ``operator`` is passed as a vectorized,
                ``(dim^2,)`` Array, rather than a ``(dim,dim)`` Array.

        Returns:
            Array: Generator in frame.
        """
        if self.frame_operator is None:
            return to_numeric_matrix_type(operator)
        else:
            # conjugate and subtract the frame diagonal
            return self._conjugate_and_add(
                t,
                operator,
                op_to_add_in_fb=-np.diag(self.frame_diag),
                operator_in_frame_basis=operator_in_frame_basis,
                return_in_frame_basis=return_in_frame_basis,
                vectorized_operators=vectorized_operators,
            )

    def generator_out_of_frame(
        self,
        t: float,
        operator: Union[Operator, Array, csr_matrix],
        operator_in_frame_basis: Optional[bool] = False,
        return_in_frame_basis: Optional[bool] = False,
    ) -> Array:
        r"""Take an operator out of the frame, i.e. return
        ``exp(tF) @ operator @ exp(-tF) + F``.

        Default implementation is to use `self._conjugate_and_add`.

        Args:
            t: Time
            operator: Generator (array of appropriate size).
            operator_in_frame_basis: Whether or not the operator is already in
                              the basis in which the frame is diagonal.
            return_in_frame_basis: Whether or not to return the result
                                   in the frame basis.

        Returns:
            Array: Generator out of frame.
        """
        if self.frame_operator is None:
            return to_numeric_matrix_type(operator)
        else:
            # conjugate and add the frame diagonal
            return self._conjugate_and_add(
                -t,
                operator,
                op_to_add_in_fb=Array(np.diag(self.frame_diag)),
                operator_in_frame_basis=operator_in_frame_basis,
                return_in_frame_basis=return_in_frame_basis,
            )

    @property
    def vectorized_frame_basis(self):
        """Lazily evaluated operator for mapping vectorized operators into the frame basis."""

        if self.frame_basis is None:
            return None

        if self._vectorized_frame_basis is None:
            self._vectorized_frame_basis = np.kron(self.frame_basis.conj(), self.frame_basis)
            self._vectorized_frame_basis_adjoint = self._vectorized_frame_basis.conj().transpose()

        return self._vectorized_frame_basis

    @property
    def vectorized_frame_basis_adjoint(self):
        """Lazily evaluated operator for mapping vectorized operators out of the frame basis."""

        if self.frame_basis is None:
            return None

        if self._vectorized_frame_basis_adjoint is None:
            # trigger lazy evaluation of vectorized_frame_basis
            # pylint: disable=pointless-statement
            self.vectorized_frame_basis

        return self._vectorized_frame_basis_adjoint

    def vectorized_map_into_frame(
        self,
        time: float,
        op: Array,
        operator_in_frame_basis: Optional[bool] = False,
        return_in_frame_basis: Optional[bool] = False,
    ) -> Array:
        r"""Given an operator `op` of dimension `dim**2` assumed to represent vectorized linear map
        in column stacking convention, returns:

        .. math::
            ((e^{tF})^T \otimes e^{-tF}) \times op \times ((e^{-tF})^T \otimes e^{tF}).

        Utilizes element-wise multiplication :math:`op \to \Delta\otimes\bar{\Delta} \odot op`,
        where :math:`\Delta_{ij}=\exp((-d_i+d_j)t)` is the frame difference matrix, as well as
        caches array :math:`\bar{C}\otimes C`, where ``C = self.frame_basis`` for future use.

        Args:
            time: The time t.
            op: The (dim^2,dim^2) Array.
            operator_in_frame_basis: Whether the operator is in the frame basis.
            return_in_frame_basis: Whether the operator should be returned in the
                frame basis.
        Returns:
            op in the frame.
        """
        if self.frame_diag is not None:
            # Put the vectorized operator into the frame basis
            if not operator_in_frame_basis and self.frame_basis is not None:
                op = self.vectorized_frame_basis_adjoint @ (op @ self.vectorized_frame_basis)

            expvals = np.exp(self.frame_diag * time)  # = e^{td_i} = e^{it*Im(d_i)}
            # = kron(e^{-it*Im(d_i)},e^{it*Im(d_i)}), but ~3x faster
            temp_outer = (expvals.conj().reshape(self.dim, 1) * expvals).flatten()
            delta_bar_otimes_delta = np.outer(
                temp_outer.conj(), temp_outer
            )  # = kron(delta.conj(),delta) but >3x faster
            if issparse(op):
                op = op.multiply(delta_bar_otimes_delta)
            else:
                op = delta_bar_otimes_delta * op  # hadamard product

            if not return_in_frame_basis and self.frame_basis is not None:
                op = self.vectorized_frame_basis @ (op @ self.vectorized_frame_basis_adjoint)

        return op


def _is_herm_or_anti_herm(mat: Array, atol: Optional[float] = 1e-10, rtol: Optional[float] = 1e-10):
    r"""Given `mat`, the logic of this function is:
        - if `mat` is hermitian, return `-1j * mat`
        - if `mat` is anti-hermitian, return `mat`
        - otherwise:
            - if `mat.backend == 'jax'` return `jnp.inf * mat`
            - otherwise raise an error

    The main purpose of this function is to hide the pecularities of the
    implementing the above logic in a compileable way in `jax`.

    Args:
        mat: array to check
        atol: absolute tolerance
        rtol: relative tolerance

    Returns:
        Array: anti-hermitian version of `mat` if applicable

    Raises:
        ImportError: if backend is jax and jax is not installed.
        QiskitError: if `mat` is not Hermitian or anti-Hermitian
    """
    mat = to_array(mat)
    mat = Array(mat, dtype=complex)

    if mat.backend == "jax":

        from jax.lax import cond

        mat = mat.data

        if mat.ndim == 1:
            # this function checks if pure imaginary. If yes it returns the
            # array, otherwise it multiplies it by jnp.nan to raise an error
            # Note: pathways in conditionals in jax cannot raise Exceptions
            def anti_herm_conditional(b):
                aherm_pred = jnp.allclose(b, -b.conj(), atol=atol, rtol=rtol)
                return cond(aherm_pred, lambda A: A, lambda A: jnp.nan * A, b)

            # Check if it is purely real, if not apply anti_herm_conditional
            herm_pred = jnp.allclose(mat, mat.conj(), atol=atol, rtol=rtol)
            return Array(cond(herm_pred, lambda A: -1j * A, anti_herm_conditional, mat))
        else:
            # this function checks if anti-hermitian, if yes returns the array,
            # otherwise it multiplies it by jnp.nan
            def anti_herm_conditional(b):
                aherm_pred = jnp.allclose(b, -b.conj().transpose(), atol=atol, rtol=rtol)
                return cond(aherm_pred, lambda A: A, lambda A: jnp.nan * A, b)

            # the following lines check if a is hermitian, otherwise it feeds
            # it into the anti_herm_conditional
            herm_pred = jnp.allclose(mat, mat.conj().transpose(), atol=atol, rtol=rtol)
            return Array(cond(herm_pred, lambda A: -1j * A, anti_herm_conditional, mat))

    else:
        if mat.ndim == 1:
            if np.allclose(mat, mat.conj(), atol=atol, rtol=rtol):
                return -1j * mat
            elif np.allclose(mat, -mat.conj(), atol=atol, rtol=rtol):
                return mat
        else:
            if is_hermitian_matrix(mat, rtol=rtol, atol=atol):
                return -1j * mat
            elif is_hermitian_matrix(1j * mat, rtol=rtol, atol=atol):
                return mat

        # raise error if execution has made it this far
        raise QiskitError(
            """frame_operator must be either a Hermitian or
                           anti-Hermitian matrix."""
        )<|MERGE_RESOLUTION|>--- conflicted
+++ resolved
@@ -22,8 +22,7 @@
 from qiskit import QiskitError
 from qiskit.quantum_info.operators import Operator
 from qiskit.quantum_info.operators.predicates import is_hermitian_matrix
-<<<<<<< HEAD
-from qiskit_dynamics.dispatch import Array
+from qiskit_dynamics.array import Array
 from qiskit_dynamics.type_utils import to_array, to_BCOO, to_numeric_matrix_type
 
 try:
@@ -33,10 +32,6 @@
     jsparse_matmul = jsparse.sparsify(jnp.matmul)
 except ImportError:
     pass
-=======
-from qiskit_dynamics.array import Array
-from qiskit_dynamics.type_utils import to_array, to_numeric_matrix_type
->>>>>>> 765cfbe8
 
 
 class RotatingFrame:
