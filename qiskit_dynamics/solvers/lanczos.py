--- conflicted
+++ resolved
@@ -138,9 +138,22 @@
         ValueError : If ``y0`` is not 1d or 2d
     """
 
-<<<<<<< HEAD
-    q_basis, eigen_values, eigen_vectors_t, _ = lanczos_eig(array, v_0, k_dim)
-    y_dt = q_basis @ eigen_vectors_t @ (np.exp(-1j * max_dt * eigen_values) * eigen_vectors_t[0, :])
+    if y0.ndim == 1:
+        A = 1j * A  # make hermitian
+        q_basis, eigen_values, eigen_vectors_t = lanczos_eigh(A, y0, k_dim)
+        y_dt = (
+            q_basis
+            @ eigen_vectors_t
+            @ (np.exp(-1j * scale_factor * eigen_values) * eigen_vectors_t[0, :])
+        )
+
+    elif y0.ndim == 2:
+        y_dt = [lanczos_expm(A, yi, k_dim, scale_factor) for yi in y0.T]
+        y_dt = np.array(y_dt).T
+
+    else:
+        raise ValueError("y0 must be 1d or 2d")
+
     return y_dt
 
 
@@ -249,22 +262,4 @@
     y_dt = (
         q_basis @ eigen_vectors_t @ (jnp.exp(-1j * max_dt * eigen_values) * eigen_vectors_t[0, :])
     )
-=======
-    if y0.ndim == 1:
-        A = 1j * A  # make hermitian
-        q_basis, eigen_values, eigen_vectors_t = lanczos_eigh(A, y0, k_dim)
-        y_dt = (
-            q_basis
-            @ eigen_vectors_t
-            @ (np.exp(-1j * scale_factor * eigen_values) * eigen_vectors_t[0, :])
-        )
-
-    elif y0.ndim == 2:
-        y_dt = [lanczos_expm(A, yi, k_dim, scale_factor) for yi in y0.T]
-        y_dt = np.array(y_dt).T
-
-    else:
-        raise ValueError("y0 must be 1d or 2d")
-
->>>>>>> cbb06a62
     return y_dt