--- conflicted
+++ resolved
@@ -47,17 +47,12 @@
 from qiskit_dynamics.array import Array
 from qiskit_dynamics.dispatch.dispatch import Dispatch
 
-<<<<<<< HEAD
-from .solver_functions import solve_lmde, is_jax_method
-from .solver_utils import is_lindblad_model_vectorized, is_lindblad_model_not_vectorized
-=======
 from .solver_functions import solve_lmde
 from .solver_utils import (
     is_lindblad_model_vectorized,
     is_lindblad_model_not_vectorized,
     setup_args_lists,
 )
->>>>>>> d53144a9
 
 
 try:
@@ -877,14 +872,6 @@
     return y
 
 
-<<<<<<< HEAD
-def setup_simulation_lists(
-    t_span: Array,
-    y0: Union[Array, QuantumState, BaseOperator],
-    signals: Optional[Union[List[Schedule], List[Signal], Tuple[List[Signal], List[Signal]]]],
-) -> Tuple[List, List, List, bool]:
-    """Helper function for setting up lists of simulations.
-=======
 def t_span_to_list(t_span):
     """Check if t_span is validly specified as a single interval or a list of intervals,
     and return as a list in either case."""
@@ -896,7 +883,6 @@
         t_span = [t_span]
     else:
         was_list = True
->>>>>>> d53144a9
 
     return t_span, was_list
 
@@ -924,17 +910,13 @@
         signals = [signals]
     elif isinstance(signals, list) and isinstance(signals[0], tuple):
         # multiple lindblad
-<<<<<<< HEAD
-        multiple_sims = True
+        was_list = True
     elif isinstance(signals, (Schedule, ScheduleBlock)):
         # pulse simulation
         signals = [signals]
     elif isinstance(signals, list) and isinstance(signals[0], (Schedule, ScheduleBlock)):
         # multiple pulse simulation
-        multiple_sims = True
-=======
         was_list = True
->>>>>>> d53144a9
     elif isinstance(signals, list) and isinstance(signals[0], (list, SignalList)):
         # multiple Hamiltonian signals lists
         was_list = True
