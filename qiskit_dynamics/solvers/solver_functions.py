# -*- coding: utf-8 -*-

# This code is part of Qiskit.
#
# (C) Copyright IBM 2020.
#
# This code is licensed under the Apache License, Version 2.0. You may
# obtain a copy of this license in the LICENSE.txt file in the root directory
# of this source tree or at http://www.apache.org/licenses/LICENSE-2.0.
#
# Any modifications or derivative works of this code must retain this
# copyright notice, and modified files need to carry a notice indicating
# that they have been altered from the originals.
# pylint: disable=invalid-name,no-member,attribute-defined-outside-init

r"""
Solver functions.
"""

from typing import Optional, Union, Callable, Tuple, List, TypeVar
from warnings import warn

from scipy.integrate import OdeSolver

from scipy.integrate._ivp.ivp import OdeResult  # pylint: disable=unused-import

from qiskit import QiskitError
from qiskit_dynamics.array import Array

from qiskit_dynamics.models import (
    BaseGeneratorModel,
    GeneratorModel,
    LindbladModel,
)
from qiskit_dynamics.models.hamiltonian_model import HamiltonianModel

from .solver_utils import is_lindblad_model_not_vectorized
from .fixed_step_solvers import (
    RK4_solver,
    jax_RK4_solver,
    scipy_expm_solver,
    lanczos_diag_solver,
    jax_lanczos_diag_solver,
    jax_expm_solver,
    jax_RK4_parallel_solver,
    jax_expm_parallel_solver,
)
from .scipy_solve_ivp import scipy_solve_ivp, SOLVE_IVP_METHODS
from .jax_odeint import jax_odeint
from .diffrax_solver import diffrax_solver

ODE_METHODS = (
    ["RK45", "RK23", "BDF", "DOP853", "Radau", "LSODA"]  # scipy solvers
    + ["RK4"]  # fixed step solvers
    + ["jax_odeint", "jax_RK4"]  # jax solvers
)
LMDE_METHODS = [
    "scipy_expm",
    "lanczos_diag",
    "jax_lanczos_diag",
    "jax_expm",
    "jax_expm_parallel",
    "jax_RK4_parallel",
]

# diffrax solver type placeholder
DiffraxAbstractSolver = TypeVar("AbstractSolver")


def _is_jax_method(method: any) -> bool:
    """Check if method is a jax solver method."""
    if method in [
        "jax_odeint",
        "jax_RK4",
        "jax_expm",
        "jax_expm_parallel",
        "jax_RK4_parallel",
        "jax_lanczos_diag",
    ]:
        return True

    # only other jax methods are diffrax methods
    return _is_diffrax_method(method)


def _is_diffrax_method(method: any) -> bool:
    """Check if method is a diffrax method."""
    try:
        from diffrax.solver import AbstractSolver

        return isinstance(method, AbstractSolver)
    except ImportError:
        return False


def _lanczos_validation(
    rhs: Union[Callable, BaseGeneratorModel],
    t_span: Array,
    y0: Array,
    k_dim: int,
):
    """Validation checks to run lanczos based solvers."""
    if isinstance(rhs, BaseGeneratorModel):
        if not isinstance(rhs, HamiltonianModel):
            raise QiskitError(
                """Lanczos solver can only be used for HamiltonianModel or function-based
                    anti-Hermitian generators."""
            )
        if "sparse" not in rhs.evaluation_mode:
            warn(
                """lanczos_diag should be used with a generator in sparse mode
                for better performance.""",
                category=Warning,
                stacklevel=2,
            )

    dim = rhs(t_span[0]).shape[0]
    if k_dim > dim:
        raise QiskitError("k_dim can be no larger than the dimension of the generator.")

    if y0.ndim not in [1, 2]:
        raise QiskitError("y0 must be 1d or 2d.")


def solve_ode(
    rhs: Union[Callable, BaseGeneratorModel],
    t_span: Array,
    y0: Array,
    method: Optional[Union[str, OdeSolver, DiffraxAbstractSolver]] = "DOP853",
    t_eval: Optional[Union[Tuple, List, Array]] = None,
    **kwargs,
):
    r"""General interface for solving Ordinary Differential Equations (ODEs).

    ODEs are differential equations of the form

    .. math::

        \dot{y}(t) = f(t, y(t)),

    where :math:`f` is a callable function and the state :math:`y(t)` is an
    arbitrarily-shaped complex :class:`Array`.

    The ``method`` argument exposes a variety of underlying ODE solvers. Optional
    arguments for any of the solver routines can be passed via ``kwargs``.
    Available methods are:

    - ``scipy.integrate.solve_ivp`` - supports methods
      ``['RK45', 'RK23', 'BDF', 'DOP853', 'Radau', 'LSODA']`` or by passing a valid
      ``scipy`` :class:`OdeSolver` instance.
    - ``'RK4'``: A fixed-step 4th order Runge-Kutta solver.
      Requires additional kwarg ``max_dt``, indicating the maximum step
      size to take. This solver will break integration periods into even
      sub-intervals no larger than ``max_dt``, and step over each sub-interval
      using the standard 4th order Runge-Kutta integration rule.
    - ``'jax_RK4'``: JAX backend implementation of ``'RK4'`` method.
    - ``'jax_odeint'``: Calls ``jax.experimental.ode.odeint`` variable step
      solver.
    - ``diffrax.diffeqsolve`` - a JAX solver function, called by passing ``method``
      as a valid ``diffrax.solver.AbstractSolver`` instance. Requires the ``diffrax`` library.

    Results are returned as a :class:`OdeResult` object.

    Args:
        rhs: RHS function :math:`f(t, y)`.
        t_span: ``Tuple`` or ``list`` of initial and final time.
        y0: State at initial time.
        method: Solving method to use.
        t_eval: Times at which to return the solution. Must lie within ``t_span``. If unspecified,
                the solution will be returned at the points in ``t_span``.
        **kwargs: Additional arguments to pass to the solver.

    Returns:
        OdeResult: Results object.

    Raises:
        QiskitError: If specified method does not exist.
    """

    if method not in ODE_METHODS and not (
        (isinstance(method, type) and (issubclass(method, OdeSolver))) or _is_diffrax_method(method)
    ):
        raise QiskitError("Method " + str(method) + " not supported by solve_ode.")

    y0 = Array(y0)

    if isinstance(rhs, BaseGeneratorModel):
        _, solver_rhs, y0, model_in_frame_basis = setup_generator_model_rhs_y0_in_frame_basis(
            rhs, y0
        )
    else:
        solver_rhs = rhs

    # solve the problem using specified method
    if method in SOLVE_IVP_METHODS or (isinstance(method, type) and issubclass(method, OdeSolver)):
        results = scipy_solve_ivp(solver_rhs, t_span, y0, method, t_eval=t_eval, **kwargs)
    elif isinstance(method, str) and method == "RK4":
        results = RK4_solver(solver_rhs, t_span, y0, t_eval=t_eval, **kwargs)
    elif isinstance(method, str) and method == "jax_RK4":
        results = jax_RK4_solver(solver_rhs, t_span, y0, t_eval=t_eval, **kwargs)
    elif isinstance(method, str) and method == "jax_odeint":
        results = jax_odeint(solver_rhs, t_span, y0, t_eval=t_eval, **kwargs)
    elif _is_diffrax_method(method):
        results = diffrax_solver(solver_rhs, t_span, y0, method=method, t_eval=t_eval, **kwargs)

    # convert results out of frame basis if necessary
    if isinstance(rhs, BaseGeneratorModel):
        if not model_in_frame_basis:
            results.y = results_y_out_of_frame_basis(rhs, Array(results.y), y0.ndim)

        # convert model back to original basis
        rhs.in_frame_basis = model_in_frame_basis

    return results


def solve_lmde(
    generator: Union[Callable, BaseGeneratorModel],
    t_span: Array,
    y0: Array,
    method: Optional[Union[str, OdeSolver, DiffraxAbstractSolver]] = "DOP853",
    t_eval: Optional[Union[Tuple, List, Array]] = None,
    **kwargs,
):
    r"""General interface for solving Linear Matrix Differential Equations (LMDEs)
    in standard form.

    LMDEs in standard form are differential equations of the form:

    .. math::

        \dot{y}(t) = G(t)y(t).

    where :math:`G(t)` is a square matrix valued-function called the *generator*,
    and :math:`y(t)` is an :class:`Array` of appropriate shape.

    Thus function accepts :math:`G(t)` as a ``qiskit_dynamics`` model class,
    or as an arbitrary callable.

    .. note::

        Not all model classes are by-default in standard form. E.g.
        :class:`~qiskit_dynamics.models.LindbladModel` represents an LMDE which is not
        typically written in standard form. As such, using LMDE-specific methods with this generator
        requires setting a vectorized evaluation mode.

    The ``method`` argument exposes solvers specialized to both LMDEs, as
    well as general ODE solvers. If the method is not specific to LMDEs,
    the problem will be passed to :meth:`~qiskit_dynamics.solve_ode` by automatically setting
    up the RHS function :math:`f(t, y) = G(t)y`.

    Optional arguments for any of the solver routines can be passed via ``kwargs``.
    Available LMDE-specific methods are:

    - ``'scipy_expm'``: A fixed-step matrix-exponential solver using ``scipy.linalg.expm``.
      Requires additional kwarg ``max_dt`` indicating the maximum step
      size to take. This solver will break integration periods into even
<<<<<<< HEAD
      sub-intervals no larger than ``max_dt`` and solve over each sub-interval.
      The optional kwarg ``magnus_order`` controls the integration rule: if 
      ``magnus_order==1``, the generator is sampled at the interval midpoint
      and exponentiated, and if ``magnus_order==2`` or ``magnus_order==3``, 
      higher-order exponentiation rules are adopted from :footcite:`blanes_magnus_2009`.
=======
      sub-intervals no larger than ``max_dt``, and solve over each sub-interval via
      matrix exponentiation of the generator sampled at the midpoint.
    - ``'lanczos_diag'``: A fixed-step matrix-exponential solver, similar to ``'scipy_expm'``
      but restricted to anti-Hermitian generators. The matrix exponential is performed by
      diagonalizing an approximate projection of the generator to a small subspace (the
      Krylov Subspace), obtained via the Lanczos algorithm, and then exponentiating the
      eigenvalues. Requires additional kwargs ``max_dt`` and ``k_dim`` indicating the maximum
      step size to take and Krylov subspace dimension, respectively. ``k_dim`` acts as an
      adjustable accuracy parameter and can be no larger than the dimension of the generator.
      The method is recommended for sparse systems with large dimension.
    - ``'jax_lanczos_diag'``: JAX implementation of ``'lanczos_diag'``, with the same arguments
      and behaviour. Note that this method contains calls to ``jax.numpy.eigh``, which may have
      limited validity when automatically differentiated.
>>>>>>> 73e061e8
    - ``'jax_expm'``: JAX-implemented version of ``'scipy_expm'``, with the same arguments and
      behaviour. Note that this method cannot be used for a model in sparse evaluation mode.
    - ``'jax_expm_parallel'``: Same as ``'jax_expm'``, however all loops are implemented using
      parallel operations. I.e. all matrix-exponentials for taking a single step are computed
      in parallel using ``jax.vmap``, and are subsequently multiplied together in parallel
      using ``jax.lax.associative_scan``. This method is only recommended for use with GPU
      execution. Note that this method cannot be used for a model in sparse evaluation mode.
    - ``'jax_RK4_parallel'``: 4th order Runge-Kutta fixed step solver. Under the assumption
      of the structure of an LMDE, utilizes the same parallelization approach as
      ``'jax_expm_parallel'``, however the single step rule is the standard 4th order
      Runge-Kutta rule, rather than matrix-exponentiation. Requires and utilizes the
    -``max_dt`` kwarg in the same manner as ``method='scipy_expm'``. This method is only
      recommended for use with GPU execution.

    Results are returned as a :class:`OdeResult` object.

    Args:
        generator: Representation of generator function :math:`G(t)`.
        t_span: ``Tuple`` or `list` of initial and final time.
        y0: State at initial time.
        method: Solving method to use.
        t_eval: Times at which to return the solution. Must lie within ``t_span``. If unspecified,
                the solution will be returned at the points in ``t_span``.
        **kwargs: Additional arguments to pass to the solver.

    Returns:
        OdeResult: Results object.

    Raises:
        QiskitError: If specified method does not exist,
                     if dimension of ``y0`` is incompatible with generator dimension,
                     or if an LMDE-specific method is passed with a LindbladModel.
    Additional Information:
        While all :class:`~qiskit_dynamics.models.BaseGeneratorModel` subclasses
        represent LMDEs, they are not all in standard form by defualt. Using an
        LMDE-specific models like :class:`~qiskit_dynamics.models.LindbladModel`
        requires first setting a vectorized evaluation mode.
    """

    # delegate to solve_ode if necessary
    if (
        method in ODE_METHODS
        or (isinstance(method, type) and (issubclass(method, OdeSolver)))
        or _is_diffrax_method(method)
    ):
        if isinstance(generator, BaseGeneratorModel):
            rhs = generator
        else:
            # treat generator as a function
            def rhs(t, y):
                return generator(t) @ y

        return solve_ode(rhs, t_span, y0, method=method, t_eval=t_eval, **kwargs)

    # raise error if neither an ODE_METHOD or an LMDE_METHOD
    if method not in LMDE_METHODS:
        raise QiskitError(f"Method {method} not supported by solve_lmde.")

    # lmde-specific methods can't be used with LindbladModel unless vectorized
    if is_lindblad_model_not_vectorized(generator):
        raise QiskitError(
            """LMDE-specific methods with LindbladModel requires setting a
               vectorized evaluation mode."""
        )

    y0 = Array(y0)

    # setup generator and rhs functions to pass to numerical methods
    if isinstance(generator, BaseGeneratorModel):
        solver_generator, _, y0, model_in_frame_basis = setup_generator_model_rhs_y0_in_frame_basis(
            generator, y0
        )
    else:
        solver_generator = generator

    if method == "scipy_expm":
        results = scipy_expm_solver(solver_generator, t_span, y0, t_eval=t_eval, **kwargs)
    elif "lanczos_diag" in method:
        _lanczos_validation(generator, t_span, y0, kwargs["k_dim"])
        if method == "lanczos_diag":
            results = lanczos_diag_solver(solver_generator, t_span, y0, t_eval=t_eval, **kwargs)
        elif method == "jax_lanczos_diag":
            results = jax_lanczos_diag_solver(solver_generator, t_span, y0, t_eval=t_eval, **kwargs)
    elif method == "jax_expm":
        if isinstance(generator, BaseGeneratorModel) and "sparse" in generator.evaluation_mode:
            raise QiskitError("jax_expm cannot be used with a generator in sparse mode.")
        results = jax_expm_solver(solver_generator, t_span, y0, t_eval=t_eval, **kwargs)
    elif method == "jax_expm_parallel":
        results = jax_expm_parallel_solver(solver_generator, t_span, y0, t_eval=t_eval, **kwargs)
    elif method == "jax_RK4_parallel":
        results = jax_RK4_parallel_solver(solver_generator, t_span, y0, t_eval=t_eval, **kwargs)

    # convert results to correct basis if necessary
    if isinstance(generator, BaseGeneratorModel):
        if not model_in_frame_basis:
            results.y = results_y_out_of_frame_basis(generator, Array(results.y), y0.ndim)

        generator.in_frame_basis = model_in_frame_basis

    return results


def setup_generator_model_rhs_y0_in_frame_basis(
    generator_model: BaseGeneratorModel, y0: Array
) -> Tuple[Callable, Callable, Array]:
    """Helper function for setting up a subclass of
    :class:`~qiskit_dynamics.models.BaseGeneratorModel` to be solved in the frame basis.

    Note: this function modifies ``generator_model`` to function in the frame basis.

    Args:
        generator_model: Subclass of :class:`~qiskit_dynamics.models.BaseGeneratorModel`.
        y0: Initial state.

    Returns:
        Callable for generator in frame basis, callable for RHS in frame basis, y0
        in frame basis, and boolean indicating whether model was already specified in frame basis.
    """

    model_in_frame_basis = generator_model.in_frame_basis

    # if model not specified in frame basis, transform initial state into frame basis
    if not model_in_frame_basis:
        if (
            isinstance(generator_model, LindbladModel)
            and "vectorized" in generator_model.evaluation_mode
        ):
            if generator_model.rotating_frame.frame_basis is not None:
                y0 = generator_model.rotating_frame.vectorized_frame_basis_adjoint @ y0
        elif isinstance(generator_model, LindbladModel):
            y0 = generator_model.rotating_frame.operator_into_frame_basis(y0)
        elif isinstance(generator_model, GeneratorModel):
            y0 = generator_model.rotating_frame.state_into_frame_basis(y0)

    # set model to operator in frame basis
    generator_model.in_frame_basis = True

    # define rhs functions in frame basis
    def generator(t):
        return generator_model(t)

    def rhs(t, y):
        return generator_model(t, y)

    return generator, rhs, y0, model_in_frame_basis


def results_y_out_of_frame_basis(
    generator_model: BaseGeneratorModel, results_y: Array, y0_ndim: int
) -> Array:
    """Convert the results of a simulation for :class:`~qiskit_dynamics.models.BaseGeneratorModel`
    out of the frame basis.

    Args:
        generator_model: Subclass of :class:`~qiskit_dynamics.models.BaseGeneratorModel`.
        results_y: Array whose first index corresponds to the evaluation points of the state
                   for the results of ``solve_lmde`` or ``solve_ode``.
        y0_ndim: Number of dimensions of initial state.

    Returns:
        Callable for generator in frame basis, Callable for RHS in frame basis, and y0
        transformed to frame basis.
    """
    # for left multiplication cases, if number of input dimensions is 1
    # vectorized basis transformation requires transposing before and after
    if y0_ndim == 1:
        results_y = results_y.T

    if (
        isinstance(generator_model, LindbladModel)
        and "vectorized" in generator_model.evaluation_mode
    ):
        if generator_model.rotating_frame.frame_basis is not None:
            results_y = generator_model.rotating_frame.vectorized_frame_basis @ results_y
    elif isinstance(generator_model, LindbladModel):
        results_y = generator_model.rotating_frame.operator_out_of_frame_basis(results_y)
    else:
        results_y = generator_model.rotating_frame.state_out_of_frame_basis(results_y)

    if y0_ndim == 1:
        results_y = results_y.T

    return results_y<|MERGE_RESOLUTION|>--- conflicted
+++ resolved
@@ -255,15 +255,11 @@
     - ``'scipy_expm'``: A fixed-step matrix-exponential solver using ``scipy.linalg.expm``.
       Requires additional kwarg ``max_dt`` indicating the maximum step
       size to take. This solver will break integration periods into even
-<<<<<<< HEAD
       sub-intervals no larger than ``max_dt`` and solve over each sub-interval.
       The optional kwarg ``magnus_order`` controls the integration rule: if 
       ``magnus_order==1``, the generator is sampled at the interval midpoint
       and exponentiated, and if ``magnus_order==2`` or ``magnus_order==3``, 
       higher-order exponentiation rules are adopted from :footcite:`blanes_magnus_2009`.
-=======
-      sub-intervals no larger than ``max_dt``, and solve over each sub-interval via
-      matrix exponentiation of the generator sampled at the midpoint.
     - ``'lanczos_diag'``: A fixed-step matrix-exponential solver, similar to ``'scipy_expm'``
       but restricted to anti-Hermitian generators. The matrix exponential is performed by
       diagonalizing an approximate projection of the generator to a small subspace (the
@@ -275,7 +271,6 @@
     - ``'jax_lanczos_diag'``: JAX implementation of ``'lanczos_diag'``, with the same arguments
       and behaviour. Note that this method contains calls to ``jax.numpy.eigh``, which may have
       limited validity when automatically differentiated.
->>>>>>> 73e061e8
     - ``'jax_expm'``: JAX-implemented version of ``'scipy_expm'``, with the same arguments and
       behaviour. Note that this method cannot be used for a model in sparse evaluation mode.
     - ``'jax_expm_parallel'``: Same as ``'jax_expm'``, however all loops are implemented using
@@ -287,7 +282,7 @@
       of the structure of an LMDE, utilizes the same parallelization approach as
       ``'jax_expm_parallel'``, however the single step rule is the standard 4th order
       Runge-Kutta rule, rather than matrix-exponentiation. Requires and utilizes the
-    -``max_dt`` kwarg in the same manner as ``method='scipy_expm'``. This method is only
+      ``max_dt`` kwarg in the same manner as ``method='scipy_expm'``. This method is only
       recommended for use with GPU execution.
 
     Results are returned as a :class:`OdeResult` object.
