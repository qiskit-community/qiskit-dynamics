--- conflicted
+++ resolved
@@ -175,7 +175,6 @@
         with self.assertRaisesRegex(QiskitError, "must be callable."):
             self.simple_backend.set_options(experiment_result_function=1)
 
-<<<<<<< HEAD
     def test_invalid_configuration_type(self):
         """Test setting non-PulseBackendConfiguration."""
 
@@ -187,7 +186,7 @@
 
         with self.assertRaisesRegex(QiskitError, "defaults option must be"):
             self.simple_backend.set_options(defaults=1)
-=======
+
     def test_not_implemented_control_channel_map(self):
         """Test raising of NotImplementError if control_channel called when no control_channel_map
         specified.
@@ -218,7 +217,6 @@
 
         with self.assertRaisesRegex(QiskitError, "Key wow not in control_channel_map."):
             self.simple_backend.control_channel("wow")
->>>>>>> 85128b7f
 
 
 class TestDynamicsBackend(QiskitDynamicsTestCase):
