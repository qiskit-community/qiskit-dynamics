--- conflicted
+++ resolved
@@ -32,19 +32,11 @@
     jax_expm_solver,
     jax_expm_parallel_solver,
 )
-<<<<<<< HEAD
 from qiskit_dynamics.solvers.lanczos import (
-    lanczos_basis,
-    lanczos_eigh,
     lanczos_expm,
-    jax_lanczos_basis,
-    jax_lanczos_eigh,
     jax_lanczos_expm,
 )
-=======
-from qiskit_dynamics.solvers.lanczos import lanczos_expm
-
->>>>>>> 57529333
+
 from ..common import QiskitDynamicsTestCase, TestJaxBase
 
 try:
@@ -339,49 +331,9 @@
 class TestLanczosDiagSolver(TestFixedStepBase):
     """Test cases for lanczos_diag."""
 
-<<<<<<< HEAD
-    def setUp(self):
-
-        rng = np.random.default_rng(5213)
-        rand_op = rng.uniform(-0.5, 0.5, (8, 8)) + 1j * rng.uniform(-0.5, 0.5, (8, 8))
-        # make hermitian
-        rand_op = rand_op.conj().T + rand_op
-        rand_y0 = rng.uniform(-0.5, 0.5, (8,))
-        rand_y0 = rand_y0 / np.linalg.norm(rand_y0)
-
-        self.rand_op = rand_op
-        self.rand_y0 = rand_y0
-        self.rand_y0_2d = rng.uniform(-0.5, 0.5, (8, 3))
-
-        # self.simple_rhs = simple_rhs
-
-    def test_decomposition(self):
-        """Test lanczos_basis function for correct projection."""
-
-        tridiagonal, q_basis = lanczos_basis(self.rand_op, self.rand_y0, 8)
-        op = q_basis @ tridiagonal @ q_basis.T.conj()
-        self.assertAllClose(self.rand_op, op)
-
-    def test_ground_state(self):
-        """Test lanczos_eigh function for ground state calculation."""
-
-        q_basis, eigen_values_l, eigen_vectors_t = lanczos_eigh(self.rand_op, self.rand_y0, 8)
-        eigen_vectors_l = q_basis @ eigen_vectors_t
-        eigen_values_np, eigen_vectors_np = np.linalg.eigh(self.rand_op)
-
-        self.assertAllClose(np.abs(eigen_vectors_np[:, 0] @ eigen_vectors_l[:, 0].conj()), 1)
-        self.assertAllClose(eigen_values_np[0], eigen_values_l[0])
-
-    def test_expm(self):
-        """Test lanczos_expm function."""
-
-        expAy_l = lanczos_expm(-1j * self.rand_op, self.rand_y0, 8, 1)
-        expAy_s = expm(-1j * self.rand_op) @ self.rand_y0
-=======
     def take_step(self, rhs, t, y, h):
         """In this case treat rhs like a generator."""
         return lanczos_expm(rhs(t + 0.5 * h) * h, y, 2)
->>>>>>> 57529333
 
     def solve(self, rhs, t_span, y0, max_dt, t_eval=None):
         return lanczos_diag_solver(rhs, t_span, y0, max_dt, t_eval, 2)
@@ -407,75 +359,6 @@
         self.assertAllClose(results, results2d)
 
 
-class TestJaxLanczosDiagSolver(QiskitDynamicsTestCase, TestJaxBase):
-    """Test cases for jax_lanczos_diag."""
-
-    def setUp(self):
-
-        rng = np.random.default_rng(5213)
-        rand_op = rng.uniform(-0.5, 0.5, (8, 8)) + 1j * rng.uniform(-0.5, 0.5, (8, 8))
-        # make hermitian
-        rand_op = rand_op.conj().T + rand_op
-        rand_y0 = rng.uniform(-0.5, 0.5, (8,))
-        rand_y0 = rand_y0 / np.linalg.norm(rand_y0)
-
-        self.rand_op = rand_op
-        self.rand_y0 = rand_y0
-        self.rand_y0_2d = rng.uniform(-0.5, 0.5, (8, 3))
-
-        # self.simple_rhs = simple_rhs
-
-    def test_decomposition(self):
-        """Test lanczos_basis function for correct projection."""
-
-        tridiagonal, q_basis = jax_lanczos_basis(self.rand_op, self.rand_y0, 8)
-        op = q_basis @ tridiagonal @ q_basis.T.conj()
-        self.assertAllClose(self.rand_op, op)
-
-    def test_ground_state(self):
-        """Test lanczos_eigh function for ground state calculation."""
-
-        q_basis, eigen_values_l, eigen_vectors_t = jax_lanczos_eigh(self.rand_op, self.rand_y0, 8)
-        eigen_vectors_l = q_basis @ eigen_vectors_t
-        eigen_values_np, eigen_vectors_np = np.linalg.eigh(self.rand_op)
-
-        self.assertAllClose(np.abs(eigen_vectors_np[:, 0] @ eigen_vectors_l[:, 0].conj()), 1)
-        self.assertAllClose(eigen_values_np[0], eigen_values_l[0])
-
-    def test_expm(self):
-        """Test lanczos_expm function."""
-
-        expAy_l = jax_lanczos_expm(-1j * self.rand_op, self.rand_y0, 8, 1)
-        expAy_s = expm(-1j * self.rand_op) @ self.rand_y0
-
-        self.assertAllClose(expAy_s, expAy_l)
-
-    def test_1d_2d_consistency(self):
-        """Test that checks consistency of y0 being 1d v.s. 2d."""
-
-        t_span = [0.0, 1.0]
-        gen = lambda t: -1j * self.rand_op
-        results = np.array(
-            [
-                jax_lanczos_diag_solver(
-                    gen, t_span=t_span, y0=self.rand_y0_2d[:, 0], max_dt=0.1, k_dim=8
-                ).y,
-                jax_lanczos_diag_solver(
-                    gen, t_span=t_span, y0=self.rand_y0_2d[:, 1], max_dt=0.1, k_dim=8
-                ).y,
-                jax_lanczos_diag_solver(
-                    gen, t_span=t_span, y0=self.rand_y0_2d[:, 2], max_dt=0.1, k_dim=8
-                ).y,
-            ]
-        ).transpose(1, 2, 0)
-
-        results2d = jax_lanczos_diag_solver(
-            gen, t_span=t_span, y0=self.rand_y0_2d, max_dt=0.1, k_dim=8
-        ).y
-
-        self.assertAllClose(results, results2d)
-
-
 class TestJaxFixedStepBase(TestFixedStepBase, TestJaxBase):
     """JAX version of TestFixedStepBase, adding JAX setup class TestJaxBase,
     and adding jit/grad test.
@@ -552,5 +435,36 @@
         return results
 
 
+class TestJaxLanczosDiagSolver(TestJaxFixedStepBase):
+    """Test cases for jax_lanczos_diag."""
+
+    def take_step(self, rhs, t, y, h):
+        """In this case treat rhs like a generator."""
+        return jax_lanczos_expm(rhs(t + 0.5 * h) * h, y, 2)
+
+    def solve(self, rhs, t_span, y0, max_dt, t_eval=None):
+        return jax_lanczos_diag_solver(rhs, t_span, y0, max_dt, t_eval, 2)
+
+    def test_1d_2d_consistency(self):
+        """Test that checks consistency of y0 being 1d v.s. 2d."""
+
+        t_span = [0.0, 1.0]
+        gen = self.random_rhs
+        results = np.array(
+            [
+                jax_lanczos_diag_solver(
+                    gen, t_span=t_span, y0=self.random_y0[:, idx], max_dt=0.1, k_dim=5
+                ).y
+                for idx in range(5)
+            ]
+        ).transpose(1, 2, 0)
+
+        results2d = jax_lanczos_diag_solver(
+            gen, t_span=t_span, y0=self.random_y0, max_dt=0.1, k_dim=5
+        ).y
+
+        self.assertAllClose(results, results2d)
+
+
 # to ensure unittest doesn't try to run the abstract classes
 del TestFixedStepBase, TestJaxFixedStepBase