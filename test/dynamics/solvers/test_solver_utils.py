--- conflicted
+++ resolved
@@ -262,7 +262,23 @@
         self.assertAllClose(trimmed_obj.t, np.array([0.0, 1.0]))
         self.assertAllClose(trimmed_obj.y, np.array([[0.0, 1.0], [0.5, 0.5]]))
 
-<<<<<<< HEAD
+    def test_trim_t_results_with_overlap(self):
+        """Test trim_t_results when t_eval and t_span have overlap. Override original test
+        to validate the correct entry is being taken.
+        """
+
+        # empty object to assign attributes to
+        empty_obj = type("", (), {})()
+
+        empty_obj.t = np.array([0.0, 0.5, 1.0, 1.5, 2.0])
+        empty_obj.y = np.array([[0.0, 1.0], [0.25, 0.75], [0.5, 0.5], [0.75, 0.25], [1.0, 0.0]])
+
+        t_eval = [0.0, 1.0, 2.0]
+        trimmed_obj = self.trim_t_results(empty_obj, t_eval)
+
+        self.assertAllClose(trimmed_obj.t, np.array([0.0, 1.0, 2.0]))
+        self.assertAllClose(trimmed_obj.y, np.array([[0.0, 1.0], [0.5, 0.5], [1.0, 0.0]]))
+
 
 class TestJitWithStaticMutables(QiskitDynamicsTestCase):
     """
@@ -311,22 +327,4 @@
             jit_with_static_mutables(my_jit, static_mutable_argnames="d")
 
         with self.assertRaisesRegex(ValueError, "is not present"):
-            jit_with_static_mutables(my_jit, static_mutable_argnames=["b", "d"])
-=======
-    def test_trim_t_results_with_overlap(self):
-        """Test trim_t_results when t_eval and t_span have overlap. Override original test
-        to validate the correct entry is being taken.
-        """
-
-        # empty object to assign attributes to
-        empty_obj = type("", (), {})()
-
-        empty_obj.t = np.array([0.0, 0.5, 1.0, 1.5, 2.0])
-        empty_obj.y = np.array([[0.0, 1.0], [0.25, 0.75], [0.5, 0.5], [0.75, 0.25], [1.0, 0.0]])
-
-        t_eval = [0.0, 1.0, 2.0]
-        trimmed_obj = self.trim_t_results(empty_obj, t_eval)
-
-        self.assertAllClose(trimmed_obj.t, np.array([0.0, 1.0, 2.0]))
-        self.assertAllClose(trimmed_obj.y, np.array([[0.0, 1.0], [0.5, 0.5], [1.0, 0.0]]))
->>>>>>> 5c7d542b
+            jit_with_static_mutables(my_jit, static_mutable_argnames=["b", "d"])